/*
 * Licensed to the University of California, Berkeley under one or more contributor license
 * agreements. See the NOTICE file distributed with this work for additional information regarding
 * copyright ownership. The ASF licenses this file to You under the Apache License, Version 2.0 (the
 * "License"); you may not use this file except in compliance with the License. You may obtain a
 * copy of the License at
 *
 * http://www.apache.org/licenses/LICENSE-2.0
 *
 * Unless required by applicable law or agreed to in writing, software distributed under the License
 * is distributed on an "AS IS" BASIS, WITHOUT WARRANTIES OR CONDITIONS OF ANY KIND, either express
 * or implied. See the License for the specific language governing permissions and limitations under
 * the License.
 */

package tachyon.worker.block.meta;

import java.io.File;
import java.io.IOException;
import java.util.ArrayList;
import java.util.Collections;
import java.util.HashMap;
import java.util.List;
import java.util.Map;
import java.util.Set;
import java.util.concurrent.atomic.AtomicLong;

import org.slf4j.Logger;
import org.slf4j.LoggerFactory;

import com.google.common.base.Preconditions;
import com.google.common.collect.Sets;

import tachyon.Constants;
import tachyon.StorageDirId;
import tachyon.exception.AlreadyExistsException;
import tachyon.exception.ExceptionMessage;
import tachyon.exception.InvalidStateException;
import tachyon.exception.NotFoundException;
import tachyon.exception.OutOfSpaceException;
import tachyon.util.io.FileUtils;
import tachyon.worker.block.BlockStoreLocation;

/**
 * Represents a directory in a storage tier. It has a fixed capacity allocated to it on
 * instantiation. It contains the set of blocks currently in the storage directory.
 * <p>
 * This class does not guarantee thread safety.
 */
public final class StorageDir {
  private static final Logger LOG = LoggerFactory.getLogger(Constants.LOGGER_TYPE);
  private final long mCapacityBytes;
  /** A map from block ID to block meta data */
  private Map<Long, BlockMeta> mBlockIdToBlockMap;
  /** A map from block ID to temp block meta data */
  private Map<Long, TempBlockMeta> mBlockIdToTempBlockMap;
  /** A map from user ID to the set of temp blocks created by this user */
  private Map<Long, Set<Long>> mUserIdToTempBlockIdsMap;
  private AtomicLong mAvailableBytes;
  private AtomicLong mCommittedBytes;
  private String mDirPath;
  private int mDirIndex;
  private StorageTier mTier;

  private StorageDir(StorageTier tier, int dirIndex, long capacityBytes, String dirPath) {
    mTier = Preconditions.checkNotNull(tier);
    mDirIndex = dirIndex;
    mCapacityBytes = capacityBytes;
    mAvailableBytes = new AtomicLong(capacityBytes);
    mCommittedBytes = new AtomicLong(0);
    mDirPath = dirPath;
    mBlockIdToBlockMap = new HashMap<Long, BlockMeta>(200);
    mBlockIdToTempBlockMap = new HashMap<Long, TempBlockMeta>(200);
    mUserIdToTempBlockIdsMap = new HashMap<Long, Set<Long>>(200);
  }

  /**
   * Factory method to create {@link StorageDir}.
   *
   * It will load meta data of existing committed blocks in the dirPath specified. Only files with
   * directory depth 1 under dirPath and whose file name can be parsed into {@code long} will be
   * considered as existing committed blocks, these files will be preserved, others files or
   * directories will be deleted.
   *
   * @param tier the {@link StorageTier} this dir belongs to
   * @param dirIndex the index of this dir in its tier
   * @param capacityBytes the initial capacity of this dir, can not be modified later
   * @param dirPath filesystem path of this dir for actual storage
   * @return the new created StorageDir
   * @throws AlreadyExistsException when meta data of existing committed blocks already exists
   * @throws IOException if the storage directory cannot be created with the appropriate permissions
   * @throws OutOfSpaceException when meta data can not be added due to limited left space
   */
  public static StorageDir newStorageDir(StorageTier tier, int dirIndex, long capacityBytes,
      String dirPath) throws AlreadyExistsException, IOException, OutOfSpaceException {
    StorageDir dir = new StorageDir(tier, dirIndex, capacityBytes, dirPath);
    dir.initializeMeta();
    return dir;
  }

  /**
   * Initializes meta data for existing blocks in this StorageDir.
   *
   * Only paths satisfying the contract defined in {@link BlockMetaBase#commitPath} are legal,
   * should be in format like {dir}/{blockId}. other paths will be deleted.
   *
   * @throws AlreadyExistsException when meta data of existing committed blocks already exists
   * @throws IOException if the storage directory cannot be created with the appropriate permissions
   * @throws OutOfSpaceException when meta data can not be added due to limited left space
   */
  private void initializeMeta() throws AlreadyExistsException, IOException, OutOfSpaceException {
    // Create the storage directory path
    FileUtils.createStorageDirPath(mDirPath);

    File dir = new File(mDirPath);
    File[] paths = dir.listFiles();
    if (paths == null) {
      return;
    }
    for (File path : paths) {
      if (!path.isFile()) {
        LOG.error("{} in StorageDir is not a file", path.getAbsolutePath());
        try {
          // TODO: Resolve this conflict in class names
          org.apache.commons.io.FileUtils.deleteDirectory(path);
        } catch (IOException ioe) {
          LOG.error("can not delete directory {}: {}", path.getAbsolutePath(), ioe);
        }
      } else {
        try {
          long blockId = Long.valueOf(path.getName());
          addBlockMeta(new BlockMeta(blockId, path.length(), this));
        } catch (NumberFormatException nfe) {
          LOG.error("filename of {} in StorageDir can not be parsed into long",
              path.getAbsolutePath());
          if (path.delete()) {
            LOG.warn("file {} has been deleted", path.getAbsolutePath());
          } else {
            LOG.error("can not delete file {}", path.getAbsolutePath());
          }
        }
      }
    }
  }

  /**
   * Gets the total capacity of this StorageDir in bytes, which is a constant once this StorageDir
   * has been initialized.
   *
   * @return the total capacity of this StorageDir in bytes.
   */
  public long getCapacityBytes() {
    return mCapacityBytes;
  }

  /**
   * Gets the total available capacity of this StorageDir in bytes. This value equals the total
   * capacity of this StorageDir, minus the used bytes by committed blocks and temp blocks.
   *
   * @return available capacity in bytes
   */
  public long getAvailableBytes() {
    return mAvailableBytes.get();
  }

  /**
   * Gets the total size of committed blocks in this StorageDir in bytes.
   *
   * @return number of committed bytes.
   */
  public long getCommittedBytes() {
    return mCommittedBytes.get();
  }

  public String getDirPath() {
    return mDirPath;
  }

  /**
   * Returns the StorageTier containing this StorageDir.
   *
   * @return StorageTier
   */
  public StorageTier getParentTier() {
    return mTier;
  }

  /**
   * Returns the zero-based index of this dir in its parent StorageTier.
   *
   * @return index
   */
  public int getDirIndex() {
    return mDirIndex;
  }

  // TODO: deprecate this method.
  public long getStorageDirId() {
    int level = mTier.getTierLevel();
    int storageLevelAliasValue = mTier.getTierAlias();
    return StorageDirId.getStorageDirId(level, storageLevelAliasValue, mDirIndex);
  }

  /**
   * Returns the list of block IDs in this dir.
   *
   * @return a list of block IDs
   */
  public List<Long> getBlockIds() {
    return new ArrayList<Long>(mBlockIdToBlockMap.keySet());
  }

  /**
   * Returns the list of blocks stored in this dir.
   *
   * @return a list of blocks
   */
  public List<BlockMeta> getBlocks() {
    return new ArrayList<BlockMeta>(mBlockIdToBlockMap.values());
  }

  /**
   * Checks if a block is in this storage dir.
   *
   * @param blockId the block ID
   * @return true if the block is in this storage dir, false otherwise
   */
  public boolean hasBlockMeta(long blockId) {
    return mBlockIdToBlockMap.containsKey(blockId);
  }

  /**
   * Checks if a temp block is in this storage dir.
   *
   * @param blockId the block ID
   * @return true if the block is in this storage dir, false otherwise
   */
  public boolean hasTempBlockMeta(long blockId) {
    return mBlockIdToTempBlockMap.containsKey(blockId);
  }

  /**
   * Gets the BlockMeta from this storage dir by its block ID.
   *
   * @param blockId the block ID
   * @return BlockMeta of the given block or null
   * @throws NotFoundException if no block is found
   */
  public BlockMeta getBlockMeta(long blockId) throws NotFoundException {
    BlockMeta blockMeta = mBlockIdToBlockMap.get(blockId);
    if (blockMeta == null) {
<<<<<<< HEAD
      throw new NotFoundException(ExceptionMessage.BLOCK_META_NOT_FOUND, blockId);
=======
      throw new NotFoundException(
          "Failed to get BlockMeta: blockId " + blockId + " not found in " + toString());
>>>>>>> e7bf4861
    }
    return blockMeta;
  }

  /**
   * Gets the BlockMeta from this storage dir by its block ID.
   *
   * @param blockId the block ID
   * @return TempBlockMeta of the given block or null
   * @throws NotFoundException if no temp block is found
   */
  public TempBlockMeta getTempBlockMeta(long blockId) throws NotFoundException {
    TempBlockMeta tempBlockMeta = mBlockIdToTempBlockMap.get(blockId);
    if (tempBlockMeta == null) {
<<<<<<< HEAD
      throw new NotFoundException(ExceptionMessage.TEMP_BLOCK_META_NOT_FOUND, blockId);
=======
      throw new NotFoundException(
          "Failed to get TempBlockMeta: blockId " + blockId + " not found in " + toString());
>>>>>>> e7bf4861
    }
    return tempBlockMeta;
  }

  /**
   * Adds the metadata of a new block into this storage dir.
   *
   * @param blockMeta the meta data of the block
   * @throws AlreadyExistsException if blockId already exists
   * @throws OutOfSpaceException when not enough space to hold block
   */
  public void addBlockMeta(BlockMeta blockMeta) throws OutOfSpaceException, AlreadyExistsException {
    Preconditions.checkNotNull(blockMeta);
    long blockId = blockMeta.getBlockId();
    long blockSize = blockMeta.getBlockSize();

    if (hasBlockMeta(blockId)) {
      throw new AlreadyExistsException("Failed to add BlockMeta: blockId " + blockId + " exists");
    }
    if (getAvailableBytes() < blockSize) {
      throw new OutOfSpaceException(ExceptionMessage.NO_SPACE_FOR_BLOCK_META, blockId, blockSize,
          getAvailableBytes());
    }
<<<<<<< HEAD
    if (hasBlockMeta(blockId)) {
      throw new AlreadyExistsException(ExceptionMessage.ADD_EXISTING_BLOCK, blockId);
    }
=======

>>>>>>> e7bf4861
    mBlockIdToBlockMap.put(blockId, blockMeta);
    reserveSpace(blockSize, true);
  }

  /**
   * Adds the metadata of a new block into this storage dir.
   *
   * @param tempBlockMeta the meta data of a temp block to add
   * @throws AlreadyExistsException if blockId already exists
   * @throws OutOfSpaceException when not enough space to hold block
   */
  public void addTempBlockMeta(TempBlockMeta tempBlockMeta)
      throws OutOfSpaceException, AlreadyExistsException {
    Preconditions.checkNotNull(tempBlockMeta);
    long userId = tempBlockMeta.getUserId();
    long blockId = tempBlockMeta.getBlockId();
    long blockSize = tempBlockMeta.getBlockSize();

    if (hasTempBlockMeta(blockId)) {
      throw new AlreadyExistsException(
          "Failed to add TempBlockMeta: blockId " + blockId + " exists");
    }
    if (getAvailableBytes() < blockSize) {
      throw new OutOfSpaceException(ExceptionMessage.NO_SPACE_FOR_BLOCK_META, blockId, blockSize,
          getAvailableBytes());
    }
<<<<<<< HEAD
    if (hasTempBlockMeta(blockId)) {
      throw new AlreadyExistsException(ExceptionMessage.ADD_EXISTING_BLOCK, blockId);
    }
=======
>>>>>>> e7bf4861

    mBlockIdToTempBlockMap.put(blockId, tempBlockMeta);
    Set<Long> userTempBlocks = mUserIdToTempBlockIdsMap.get(userId);
    if (userTempBlocks == null) {
      mUserIdToTempBlockIdsMap.put(userId, Sets.newHashSet(blockId));
    } else {
      userTempBlocks.add(blockId);
    }
    reserveSpace(blockSize, false);
  }

  /**
   * Removes a block from this storage dir.
   *
   * @param blockMeta the meta data of the block
   * @throws NotFoundException if no block is found
   */
  public void removeBlockMeta(BlockMeta blockMeta) throws NotFoundException {
    Preconditions.checkNotNull(blockMeta);
    long blockId = blockMeta.getBlockId();
    BlockMeta deletedBlockMeta = mBlockIdToBlockMap.remove(blockId);
    if (deletedBlockMeta == null) {
      throw new NotFoundException(ExceptionMessage.BLOCK_META_NOT_FOUND, blockId);
    }
    reclaimSpace(blockMeta.getBlockSize(), true);
  }

  /**
   * Removes a temp block from this storage dir.
   *
   * @param tempBlockMeta the meta data of the temp block to remove
   * @throws NotFoundException if no temp block is found
   */
  public void removeTempBlockMeta(TempBlockMeta tempBlockMeta) throws NotFoundException {
    Preconditions.checkNotNull(tempBlockMeta);
    final long blockId = tempBlockMeta.getBlockId();
    final long userId = tempBlockMeta.getUserId();
    TempBlockMeta deletedTempBlockMeta = mBlockIdToTempBlockMap.remove(blockId);
    if (deletedTempBlockMeta == null) {
<<<<<<< HEAD
      throw new NotFoundException(ExceptionMessage.BLOCK_META_NOT_FOUND, blockId);
=======
      throw new NotFoundException(
          "Failed to remove TempBlockMeta: blockId " + blockId + " not found");
>>>>>>> e7bf4861
    }
    Set<Long> userBlocks = mUserIdToTempBlockIdsMap.get(userId);
    if (userBlocks == null || !userBlocks.contains(blockId)) {
      throw new NotFoundException(ExceptionMessage.BLOCK_NOT_FOUND_FOR_USER, blockId, userId);
    }
    Preconditions.checkState(userBlocks.remove(blockId));
    if (userBlocks.isEmpty()) {
      mUserIdToTempBlockIdsMap.remove(userId);
    }
    reclaimSpace(tempBlockMeta.getBlockSize(), false);
  }

  /**
   * Changes the size of a temp block.
   *
   * @param tempBlockMeta the meta data of the temp block to resize
   * @param newSize the new size after change in bytes
   * @throws InvalidStateException when newSize is smaller than oldSize
   */
  public void resizeTempBlockMeta(TempBlockMeta tempBlockMeta, long newSize)
      throws InvalidStateException {
    long oldSize = tempBlockMeta.getBlockSize();
    if (newSize > oldSize) {
      reserveSpace(newSize - oldSize, false);
      tempBlockMeta.setBlockSize(newSize);
    } else if (newSize < oldSize) {
      throw new InvalidStateException("Shrinking block, not supported!");
    }
  }

  /**
   * Cleans up the temp block meta data for each block id passed in.
   *
   * @param userId the ID of the client associated with the temporary blocks
   * @param tempBlockIds the list of temporary blocks to clean up, non temporary blocks or
   *        nonexistent blocks will be ignored
   */
  public void cleanupUserTempBlocks(long userId, List<Long> tempBlockIds) {
    Set<Long> userTempBlocks = mUserIdToTempBlockIdsMap.get(userId);
    // The user's temporary blocks have already been removed.
    if (userTempBlocks == null) {
      return;
    }
    for (Long tempBlockId : tempBlockIds) {
      if (!mBlockIdToTempBlockMap.containsKey(tempBlockId)) {
        // This temp block does not exist in this dir, this is expected for some blocks since the
        // input list is across all dirs
        continue;
      }
      userTempBlocks.remove(tempBlockId);
      TempBlockMeta tempBlockMeta = mBlockIdToTempBlockMap.remove(tempBlockId);
      if (tempBlockMeta != null) {
        reclaimSpace(tempBlockMeta.getBlockSize(), false);
      } else {
        LOG.error("Cannot find blockId {} when cleanup userId {}", tempBlockId, userId);
      }
    }
    if (userTempBlocks.isEmpty()) {
      mUserIdToTempBlockIdsMap.remove(userId);
    } else {
      // This may happen if the client comes back during clean up and creates more blocks or some
      // temporary blocks failed to be deleted
      LOG.warn("Blocks still owned by user " + userId + " after cleanup.");
    }
  }

  /**
   * Gets the temporary blocks associated with a user in this StorageDir, an empty list is returned
   * if the user has no temporary blocks in this StorageDir.
   *
   * @param userId the ID of the user
   * @return A list of temporary blocks the user is associated with in this StorageDir
   */
  public List<TempBlockMeta> getUserTempBlocks(long userId) {
    Set<Long> userTempBlockIds = mUserIdToTempBlockIdsMap.get(userId);

    if (userTempBlockIds == null || userTempBlockIds.isEmpty()) {
      return Collections.emptyList();
    }
    List<TempBlockMeta> userTempBlocks = new ArrayList<TempBlockMeta>();
    for (long blockId : userTempBlockIds) {
      userTempBlocks.add(mBlockIdToTempBlockMap.get(blockId));
    }
    return userTempBlocks;
  }

  /**
   * @return the block store location of this directory.
   */
  public BlockStoreLocation toBlockStoreLocation() {
    return new BlockStoreLocation(mTier.getTierAlias(), mTier.getTierLevel(), mDirIndex);
  }

  private void reclaimSpace(long size, boolean committed) {
    Preconditions.checkState(mCapacityBytes >= mAvailableBytes.get() + size,
        "Available bytes should always be less than total capacity bytes");
    mAvailableBytes.addAndGet(size);
    if (committed) {
      mCommittedBytes.addAndGet(-size);
    }
  }

  private void reserveSpace(long size, boolean committed) {
    Preconditions.checkState(size <= mAvailableBytes.get(),
        "Available bytes should always be non-negative");
    mAvailableBytes.addAndGet(-size);
    if (committed) {
      mCommittedBytes.addAndGet(size);
    }
  }
}<|MERGE_RESOLUTION|>--- conflicted
+++ resolved
@@ -249,12 +249,7 @@
   public BlockMeta getBlockMeta(long blockId) throws NotFoundException {
     BlockMeta blockMeta = mBlockIdToBlockMap.get(blockId);
     if (blockMeta == null) {
-<<<<<<< HEAD
       throw new NotFoundException(ExceptionMessage.BLOCK_META_NOT_FOUND, blockId);
-=======
-      throw new NotFoundException(
-          "Failed to get BlockMeta: blockId " + blockId + " not found in " + toString());
->>>>>>> e7bf4861
     }
     return blockMeta;
   }
@@ -269,12 +264,7 @@
   public TempBlockMeta getTempBlockMeta(long blockId) throws NotFoundException {
     TempBlockMeta tempBlockMeta = mBlockIdToTempBlockMap.get(blockId);
     if (tempBlockMeta == null) {
-<<<<<<< HEAD
       throw new NotFoundException(ExceptionMessage.TEMP_BLOCK_META_NOT_FOUND, blockId);
-=======
-      throw new NotFoundException(
-          "Failed to get TempBlockMeta: blockId " + blockId + " not found in " + toString());
->>>>>>> e7bf4861
     }
     return tempBlockMeta;
   }
@@ -298,13 +288,9 @@
       throw new OutOfSpaceException(ExceptionMessage.NO_SPACE_FOR_BLOCK_META, blockId, blockSize,
           getAvailableBytes());
     }
-<<<<<<< HEAD
     if (hasBlockMeta(blockId)) {
       throw new AlreadyExistsException(ExceptionMessage.ADD_EXISTING_BLOCK, blockId);
     }
-=======
-
->>>>>>> e7bf4861
     mBlockIdToBlockMap.put(blockId, blockMeta);
     reserveSpace(blockSize, true);
   }
@@ -331,12 +317,9 @@
       throw new OutOfSpaceException(ExceptionMessage.NO_SPACE_FOR_BLOCK_META, blockId, blockSize,
           getAvailableBytes());
     }
-<<<<<<< HEAD
     if (hasTempBlockMeta(blockId)) {
       throw new AlreadyExistsException(ExceptionMessage.ADD_EXISTING_BLOCK, blockId);
     }
-=======
->>>>>>> e7bf4861
 
     mBlockIdToTempBlockMap.put(blockId, tempBlockMeta);
     Set<Long> userTempBlocks = mUserIdToTempBlockIdsMap.get(userId);
@@ -376,12 +359,7 @@
     final long userId = tempBlockMeta.getUserId();
     TempBlockMeta deletedTempBlockMeta = mBlockIdToTempBlockMap.remove(blockId);
     if (deletedTempBlockMeta == null) {
-<<<<<<< HEAD
       throw new NotFoundException(ExceptionMessage.BLOCK_META_NOT_FOUND, blockId);
-=======
-      throw new NotFoundException(
-          "Failed to remove TempBlockMeta: blockId " + blockId + " not found");
->>>>>>> e7bf4861
     }
     Set<Long> userBlocks = mUserIdToTempBlockIdsMap.get(userId);
     if (userBlocks == null || !userBlocks.contains(blockId)) {
