--- conflicted
+++ resolved
@@ -1325,13 +1325,8 @@
 
       List<Long> blockIds = Lists.newArrayList();
       try {
-<<<<<<< HEAD
-        for (FileBlockInfo fileBlockInfo : getFileBlockInfoList(fileId)) {
-          blockIds.add(fileBlockInfo.getBlockInfo().getBlockId());
-=======
         for (FileBlockInfo fileBlockInfo : getFileBlockInfoList(getPath(fileId))) {
           blockIds.add(fileBlockInfo.blockInfo.blockId);
->>>>>>> 292a0fab
         }
       } catch (InvalidPathException e) {
         LOG.info("Failed to get file info {}", fileId, e);
@@ -1706,13 +1701,8 @@
           if (inode.isCompleted()) {
             fileIdsToPersist.add(fileId);
             List<Long> blockIds = Lists.newArrayList();
-<<<<<<< HEAD
-            for (FileBlockInfo fileBlockInfo : getFileBlockInfoList(fileId)) {
-              blockIds.add(fileBlockInfo.getBlockInfo().getBlockId());
-=======
             for (FileBlockInfo fileBlockInfo : getFileBlockInfoList(mInodeTree.getPath(inode))) {
               blockIds.add(fileBlockInfo.blockInfo.blockId);
->>>>>>> 292a0fab
             }
 
             filesToPersist.add(new PersistFile(fileId, blockIds));
