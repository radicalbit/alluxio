--- conflicted
+++ resolved
@@ -40,15 +40,9 @@
   // length of inode file in bytes.
   private long mLength = 0;
 
-<<<<<<< HEAD
   private boolean mCompleted = false;
   private boolean mCacheable = false;
-=======
-  private boolean mIsComplete = false;
-  private boolean mCache = false;
-  private String mUfsPath = "";
   private long mTTL;
->>>>>>> d3e8be1f
 
   /**
    * Creates a new InodeFile.
@@ -212,14 +206,9 @@
 
   @Override
   public synchronized JournalEntry toJournalEntry() {
-<<<<<<< HEAD
     return new InodeFileEntry(getCreationTimeMs(), getId(), getName(), getParentId(), isPersisted(),
         isPinned(), getLastModificationTimeMs(), getBlockSizeBytes(), getLength(), isCompleted(),
-        isCacheable(), mBlocks);
-=======
-    return new InodeFileEntry(getCreationTimeMs(), getId(), getName(), getParentId(), isPinned(),
-        getLastModificationTimeMs(), getBlockSizeBytes(), getLength(), isComplete(), isCache(),
-        getUfsPath(), mBlocks, mTTL);
+        isCacheable(), mBlocks, mTTL);
   }
 
   /**
@@ -229,6 +218,5 @@
    */
   public synchronized long getTTL() {
     return mTTL;
->>>>>>> d3e8be1f
   }
 }