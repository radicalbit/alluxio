/*
 * Licensed to the University of California, Berkeley under one or more contributor license
 * agreements. See the NOTICE file distributed with this work for additional information regarding
 * copyright ownership. The ASF licenses this file to You under the Apache License, Version 2.0 (the
 * "License"); you may not use this file except in compliance with the License. You may obtain a
 * copy of the License at
 *
 * http://www.apache.org/licenses/LICENSE-2.0
 *
 * Unless required by applicable law or agreed to in writing, software distributed under the License
 * is distributed on an "AS IS" BASIS, WITHOUT WARRANTIES OR CONDITIONS OF ANY KIND, either express
 * or implied. See the License for the specific language governing permissions and limitations under
 * the License.
 */

package tachyon.master.file.journal;

import com.fasterxml.jackson.annotation.JsonCreator;
import com.fasterxml.jackson.annotation.JsonGetter;
import com.fasterxml.jackson.annotation.JsonProperty;

import tachyon.master.journal.JournalEntry;
import tachyon.master.journal.JournalEntryType;

<<<<<<< HEAD
public final class InodeLastModificationTimeEntry extends JournalEntry {
  protected final long mId;
  protected final long mLastModificationTimeMs;

  @JsonCreator
  public InodeLastModificationTimeEntry(@JsonProperty("id") long id,
      @JsonProperty("lastModificationTimeMs") long lastModificationTimeMs) {
=======
/**
 * This class represents a journal entry for the last time an inode was modified.
 */
public final class InodeLastModificationTimeEntry implements JournalEntry {
  protected final long mId;
  protected final long mLastModificationTimeMs;

  /**
   * Creates a new instance of <code>InodeLastModificationTimeEntry</code>
   * @param id the id of the entry.
   * @param lastModificationTimeMs the modification timestamp (in millisecs).
   */
  public InodeLastModificationTimeEntry(long id, long lastModificationTimeMs) {
>>>>>>> a1d7a0be
    mId = id;
    mLastModificationTimeMs = lastModificationTimeMs;
  }

  @JsonGetter
  public long getId() {
    return mId;
  }

  @JsonGetter
  public long getLastModificationTimeMs() {
    return mLastModificationTimeMs;
  }

  @Override
  public JournalEntryType getType() {
    return JournalEntryType.INODE_MTIME;
  }
}<|MERGE_RESOLUTION|>--- conflicted
+++ resolved
@@ -22,19 +22,10 @@
 import tachyon.master.journal.JournalEntry;
 import tachyon.master.journal.JournalEntryType;
 
-<<<<<<< HEAD
-public final class InodeLastModificationTimeEntry extends JournalEntry {
-  protected final long mId;
-  protected final long mLastModificationTimeMs;
-
-  @JsonCreator
-  public InodeLastModificationTimeEntry(@JsonProperty("id") long id,
-      @JsonProperty("lastModificationTimeMs") long lastModificationTimeMs) {
-=======
 /**
  * This class represents a journal entry for the last time an inode was modified.
  */
-public final class InodeLastModificationTimeEntry implements JournalEntry {
+public final class InodeLastModificationTimeEntry extends JournalEntry {
   protected final long mId;
   protected final long mLastModificationTimeMs;
 
@@ -43,8 +34,9 @@
    * @param id the id of the entry.
    * @param lastModificationTimeMs the modification timestamp (in millisecs).
    */
-  public InodeLastModificationTimeEntry(long id, long lastModificationTimeMs) {
->>>>>>> a1d7a0be
+  @JsonCreator
+  public InodeLastModificationTimeEntry(@JsonProperty("id") long id,
+      @JsonProperty("lastModificationTimeMs") long lastModificationTimeMs) {
     mId = id;
     mLastModificationTimeMs = lastModificationTimeMs;
   }
