--- conflicted
+++ resolved
@@ -58,20 +58,7 @@
     }
 
     try {
-<<<<<<< HEAD
-      // TODO(gene): Create a master context with the tachyon conf.
-      TachyonConf conf = new TachyonConf();
-      TachyonMaster master;
-      if (conf.getBoolean(Constants.USE_ZOOKEEPER)) {
-        // fault tolerant mode.
-        master = new TachyonMasterFaultTolerant(conf);
-      } else {
-        master = new TachyonMaster(conf);
-      }
-      master.start();
-=======
       Factory.createMaster().start();
->>>>>>> 01578f84
     } catch (Exception e) {
       LOG.error("Uncaught exception terminating Master", e);
       System.exit(-1);
