/*
 * Licensed to the University of California, Berkeley under one or more contributor license
 * agreements. See the NOTICE file distributed with this work for additional information regarding
 * copyright ownership. The ASF licenses this file to You under the Apache License, Version 2.0 (the
 * "License"); you may not use this file except in compliance with the License. You may obtain a
 * copy of the License at
 *
 * http://www.apache.org/licenses/LICENSE-2.0
 *
 * Unless required by applicable law or agreed to in writing, software distributed under the License
 * is distributed on an "AS IS" BASIS, WITHOUT WARRANTIES OR CONDITIONS OF ANY KIND, either express
 * or implied. See the License for the specific language governing permissions and limitations under
 * the License.
 */

package tachyon.master;

import java.io.IOException;
import java.util.concurrent.ExecutorService;
import java.util.concurrent.Executors;

import org.junit.After;
import org.junit.Assert;
import org.junit.Before;
import org.junit.Test;

import tachyon.Constants;
import tachyon.TachyonURI;
import tachyon.client.file.FileOutStream;
import tachyon.client.file.TachyonFile;
import tachyon.client.file.TachyonFileSystem;
import tachyon.client.file.options.DeleteOptions;
import tachyon.client.file.options.LoadMetadataOptions;
import tachyon.client.file.options.MkdirOptions;
import tachyon.client.file.options.OutStreamOptions;
import tachyon.client.file.options.SetStateOptions;
import tachyon.conf.TachyonConf;
import tachyon.exception.TachyonException;
import tachyon.master.file.FileSystemMaster;
import tachyon.master.journal.Journal;
import tachyon.master.journal.ReadWriteJournal;
import tachyon.thrift.FileDoesNotExistException;
import tachyon.thrift.FileInfo;
import tachyon.thrift.InvalidPathException;
import tachyon.underfs.UnderFileSystem;
import tachyon.util.io.PathUtils;

/**
 * Test master journal, including checkpoint and entry log. Most tests will test entry log first,
 * followed by the checkpoint.
 */
public class JournalIntegrationTest {
  private LocalTachyonCluster mLocalTachyonCluster = null;
  private TachyonFileSystem mTfs = null;
  private TachyonURI mRootUri = new TachyonURI(TachyonURI.SEPARATOR);
  private final ExecutorService mExecutorService = Executors.newFixedThreadPool(2);
  private TachyonConf mMasterTachyonConf =  null;

  /**
   * Test add block
   *
   * @throws Exception
   */
  @Test
  public void addBlockTest() throws Exception {
    TachyonURI uri = new TachyonURI("/xyz");
    OutStreamOptions options =
        new OutStreamOptions.Builder(mMasterTachyonConf).setBlockSize(64).build();
    FileOutStream os = mTfs.getOutStream(uri, options);
    for (int k = 0; k < 1000; k ++) {
      os.write(k);
    }
    os.close();
    FileInfo fInfo = mTfs.getInfo(mTfs.open(uri));
    mLocalTachyonCluster.stopTFS();
    addBlockTestUtil(fInfo);
  }

  private FileSystemMaster createFsMasterFromJournal() throws IOException {
    return MasterTestUtils.createFileSystemMasterFromJournal(mMasterTachyonConf);
  }

  private void deleteFsMasterJournalLogs() throws IOException {
    String journalFolder = mLocalTachyonCluster.getMaster().getJournalFolder();
    Journal journal = new ReadWriteJournal(
        PathUtils.concatPath(journalFolder, Constants.FILE_SYSTEM_MASTER_SERVICE_NAME));
    UnderFileSystem.get(journalFolder, mMasterTachyonConf).delete(journal.getCurrentLogFilePath(),
        true);
  }

  private void addBlockTestUtil(FileInfo fileInfo) throws IOException, InvalidPathException,
      FileDoesNotExistException {
    FileSystemMaster fsMaster = createFsMasterFromJournal();

    long rootId = fsMaster.getFileId(mRootUri);
    Assert.assertTrue(rootId != -1);
    Assert.assertEquals(1, fsMaster.getFileInfoList(rootId).size());
    long xyzId = fsMaster.getFileId(new TachyonURI("/xyz"));
    Assert.assertTrue(xyzId != -1);
    int temp = fileInfo.inMemoryPercentage;
    fileInfo.setInMemoryPercentage(0);
    Assert.assertEquals(fileInfo, fsMaster.getFileInfo(xyzId));
    fileInfo.setInMemoryPercentage(temp);
    fsMaster.stop();
  }

  /**
   * Test add checkpoint
   *
   * @throws Exception
   */
  @Test
<<<<<<< HEAD
  public void AddCheckpointTest() throws Exception {
    OutStreamOptions options =
        new OutStreamOptions.Builder(mMasterTachyonConf)
            .setTachyonStorageType(TachyonStorageType.NO_STORE)
            .setUnderStorageType(UnderStorageType.SYNC_PERSIST).build();
    TachyonFSTestUtils.createByteFile(mTfs, "/xyz", 10, options);
    FileInfo fInfo = mTfs.getInfo(mTfs.open(new TachyonURI("/xyz")));
    TachyonURI ckPath = new TachyonURI("/xyz_ck");
    // TODO(cc): What's the counterpart in the new client API for this?
=======
  public void loadMetadataTest() throws Exception {
    String ufsRoot =
        PathUtils.concatPath(mLocalTachyonCluster.getMasterTachyonConf().get(
            Constants.UNDERFS_DATA_FOLDER));
    UnderFileSystem ufs = UnderFileSystem.get(ufsRoot, mLocalTachyonCluster.getMasterTachyonConf());
    ufs.create(ufsRoot + "/xyz");
    try {
      mTfs.getInfo(mTfs.open(new TachyonURI("/xyz")));
      Assert.fail("File /xyz should not exist.");
    } catch (TachyonException e) {
      // This is to expected.
    }
>>>>>>> c7d728ab
    LoadMetadataOptions recursive =
        new LoadMetadataOptions.Builder(new TachyonConf()).setRecursive(true).build();
    mTfs.loadMetadata(new TachyonURI("/xyz"), recursive);
    FileInfo fileInfo = mTfs.getInfo(mTfs.open(new TachyonURI("/xyz")));
    mLocalTachyonCluster.stopTFS();
    loadMetadataTestUtil(fileInfo);
    deleteFsMasterJournalLogs();
    loadMetadataTestUtil(fileInfo);
  }

  private void loadMetadataTestUtil(FileInfo fileInfo) throws IOException,
      InvalidPathException, FileDoesNotExistException {
    FileSystemMaster fsMaster = createFsMasterFromJournal();

    long rootId = fsMaster.getFileId(mRootUri);
    Assert.assertTrue(rootId != -1);
    Assert.assertEquals(1, fsMaster.getFileInfoList(rootId).size());
    Assert.assertTrue(fsMaster.getFileId(new TachyonURI("/xyz")) != -1);
    Assert.assertEquals(fileInfo, fsMaster.getFileInfo(fsMaster.getFileId(new TachyonURI("/xyz"))));
    fsMaster.stop();
  }

  /**
   * mLocalTachyonCluster is not closed in after(). Need to be closed by any test method.
   *
   * @throws Exception
   */
  @After
  public final void after() throws Exception {
    mLocalTachyonCluster.stop();
    mExecutorService.shutdown();
  }

  @Before
  public final void before() throws Exception {
    mLocalTachyonCluster = new LocalTachyonCluster(Constants.GB, 100, Constants.GB);
    MasterContext.getConf().set(Constants.MASTER_JOURNAL_MAX_LOG_SIZE_BYTES, Integer.toString(
        Constants.KB));
    mLocalTachyonCluster.start();
    mTfs = mLocalTachyonCluster.getClient();
    mMasterTachyonConf = mLocalTachyonCluster.getMasterTachyonConf();
  }

  /**
   * Test completed Editlog deletion
   *
   * @throws Exception
   */
  @Test
  public void completedEditLogDeletionTest() throws Exception {
    for (int i = 0; i < 124; i ++) {
      mTfs.getOutStream(new TachyonURI("/a" + i),
          new OutStreamOptions.Builder(mMasterTachyonConf).setBlockSize((i + 10) / 10 * 64).build())
          .close();
    }
    mLocalTachyonCluster.stopTFS();

    String journalFolder =
        FileSystemMaster.getJournalDirectory(mLocalTachyonCluster.getMaster().getJournalFolder());
    Journal journal = new ReadWriteJournal(journalFolder);
    String completedPath = journal.getCompletedDirectory();
    Assert.assertTrue(UnderFileSystem.get(completedPath,
        mMasterTachyonConf).list(completedPath).length > 1);
    multiEditLogTestUtil();
    Assert.assertTrue(UnderFileSystem.get(completedPath,
        mMasterTachyonConf).list(completedPath).length <= 1);
    multiEditLogTestUtil();
  }

  /**
   * Test file and folder creation and deletion;
   *
   * @throws Exception
   */
  @Test
  public void deleteTest() throws Exception {
    MkdirOptions recMkdir = new MkdirOptions.Builder(new TachyonConf()).setRecursive(true).build();
    DeleteOptions recDelete =
        new DeleteOptions.Builder(new TachyonConf()).setRecursive(true).build();
    for (int i = 0; i < 10; i ++) {
      String dirPath = "/i" + i;
      mTfs.mkdir(new TachyonURI(dirPath), recMkdir);
      for (int j = 0; j < 10; j ++) {
        OutStreamOptions option =
            new OutStreamOptions.Builder(mMasterTachyonConf).setBlockSize((i + j + 1) * 64).build();
        String filePath = dirPath + "/j" + j;
        mTfs.getOutStream(new TachyonURI(filePath), option).close();
        if (j >= 5) {
          mTfs.delete(mTfs.open(new TachyonURI(filePath)), recDelete);
        }
      }
      if (i >= 5) {
        mTfs.delete(mTfs.open(new TachyonURI(dirPath)), recDelete);
      }
    }
    mLocalTachyonCluster.stopTFS();
    deleteTestUtil();
    deleteFsMasterJournalLogs();
    deleteTestUtil();
  }

  private void deleteTestUtil() throws IOException, InvalidPathException,
      FileDoesNotExistException {
    FileSystemMaster fsMaster = createFsMasterFromJournal();
    long rootId = fsMaster.getFileId(mRootUri);
    Assert.assertTrue(rootId != -1);
    Assert.assertEquals(5, fsMaster.getFileInfoList(rootId).size());
    for (int i = 0; i < 5; i ++) {
      for (int j = 0; j < 5; j ++) {
        Assert.assertTrue(fsMaster.getFileId(new TachyonURI("/i" + i + "/j" + j)) != -1);
      }
    }
    fsMaster.stop();
  }

  @Test
  public void emptyImageTest() throws Exception {
    mLocalTachyonCluster.stopTFS();
    FileSystemMaster fsMaster = createFsMasterFromJournal();
    long rootId = fsMaster.getFileId(mRootUri);
    Assert.assertTrue(rootId != -1);
    Assert.assertEquals(0, fsMaster.getFileInfoList(rootId).size());
    fsMaster.stop();
  }

  /**
   * Test file and folder creation.
   *
   * @throws Exception
   */
  @Test
  public void fileFolderTest() throws Exception {
    for (int i = 0; i < 10; i ++) {
      mTfs.mkdir(new TachyonURI("/i" + i));
      for (int j = 0; j < 10; j ++) {
        OutStreamOptions option =
            new OutStreamOptions.Builder(mMasterTachyonConf).setBlockSize((i + j + 1) * 64).build();
        mTfs.getOutStream(new TachyonURI("/i" + i + "/j" + j), option).close();
      }
    }
    mLocalTachyonCluster.stopTFS();
    fileFolderUtil();
    deleteFsMasterJournalLogs();
    fileFolderUtil();
  }

  private void fileFolderUtil() throws IOException, InvalidPathException,
      FileDoesNotExistException {
    FileSystemMaster fsMaster = createFsMasterFromJournal();
    long rootId = fsMaster.getFileId(mRootUri);
    Assert.assertTrue(rootId != -1);
    Assert.assertEquals(10, fsMaster.getFileInfoList(rootId).size());
    for (int i = 0; i < 10; i ++) {
      for (int j = 0; j < 10; j ++) {
        Assert.assertTrue(fsMaster.getFileId(new TachyonURI("/i" + i + "/j" + j)) != -1);
      }
    }
    fsMaster.stop();
  }

  /**
   * Test files creation.
   *
   * @throws Exception
   */
  @Test
  public void fileTest() throws Exception {
    OutStreamOptions option =
        new OutStreamOptions.Builder(mMasterTachyonConf).setBlockSize(64).build();
    TachyonURI filePath = new TachyonURI("/xyz");
    mTfs.getOutStream(filePath, option).close();
    FileInfo fInfo = mTfs.getInfo(mTfs.open(filePath));
    mLocalTachyonCluster.stopTFS();
    fileTestUtil(fInfo);
    deleteFsMasterJournalLogs();
    fileTestUtil(fInfo);
  }

  private void fileTestUtil(FileInfo fileInfo) throws IOException, InvalidPathException,
      FileDoesNotExistException {
    FileSystemMaster fsMaster = createFsMasterFromJournal();
    long rootId = fsMaster.getFileId(mRootUri);
    Assert.assertTrue(rootId != -1);
    Assert.assertEquals(1, fsMaster.getFileInfoList(rootId).size());
    long fileId = fsMaster.getFileId(new TachyonURI("/xyz"));
    Assert.assertTrue(fileId != -1);
    Assert.assertEquals(fileInfo, fsMaster.getFileInfo(fileId));
    fsMaster.stop();
  }

  /**
   * Test journalling of inodes being pinned.
   */
  @Test
  public void pinTest() throws Exception {
    SetStateOptions setPinned =
        new SetStateOptions.Builder(new TachyonConf()).setPinned(true).build();
    SetStateOptions setUnpinned =
        new SetStateOptions.Builder(new TachyonConf()).setPinned(false).build();
    mTfs.mkdir(new TachyonURI("/myFolder"));
    TachyonFile folder = mTfs.open(new TachyonURI("/myFolder"));
    mTfs.setState(folder, setPinned);

    TachyonURI file0Path = new TachyonURI("/myFolder/file0");
    OutStreamOptions op = new OutStreamOptions.Builder(mMasterTachyonConf).setBlockSize(64).build();
    mTfs.getOutStream(file0Path, op).close();
    TachyonFile file0 = mTfs.open(file0Path);
    mTfs.setState(file0, setUnpinned);

    TachyonURI file1Path = new TachyonURI("/myFolder/file1");
    mTfs.getOutStream(file1Path, op).close();

    FileInfo folderInfo = mTfs.getInfo(folder);
    FileInfo file0Info = mTfs.getInfo(file0);
    FileInfo file1Info = mTfs.getInfo(mTfs.open(file1Path));

    mLocalTachyonCluster.stopTFS();

    pinTestUtil(folderInfo, file0Info, file1Info);
    deleteFsMasterJournalLogs();
    pinTestUtil(folderInfo, file0Info, file1Info);
  }

  private void pinTestUtil(FileInfo folder, FileInfo file0, FileInfo file1)
      throws IOException, InvalidPathException, FileDoesNotExistException {
    FileSystemMaster fsMaster = createFsMasterFromJournal();

    FileInfo info = fsMaster.getFileInfo(fsMaster.getFileId(new TachyonURI("/myFolder")));
    Assert.assertEquals(folder, info);
    Assert.assertTrue(info.isPinned);

    info = fsMaster.getFileInfo(fsMaster.getFileId(new TachyonURI("/myFolder/file0")));
    Assert.assertEquals(file0, info);
    Assert.assertFalse(info.isPinned);

    info = fsMaster.getFileInfo(fsMaster.getFileId(new TachyonURI("/myFolder/file1")));
    Assert.assertEquals(file1, info);
    Assert.assertTrue(info.isPinned);

    fsMaster.stop();
  }

  /**
   * Test folder creation.
   *
   * @throws Exception
   */
  @Test
  public void folderTest() throws Exception {
    TachyonURI folderPath = new TachyonURI("/xyz");
    mTfs.mkdir(folderPath);
    FileInfo fInfo = mTfs.getInfo(mTfs.open(folderPath));
    mLocalTachyonCluster.stopTFS();
    folderTestUtil(fInfo);
    deleteFsMasterJournalLogs();
    folderTestUtil(fInfo);
  }

  private void folderTestUtil(FileInfo fileInfo) throws IOException, InvalidPathException,
      FileDoesNotExistException {
    FileSystemMaster fsMaster = createFsMasterFromJournal();
    long rootId = fsMaster.getFileId(mRootUri);
    Assert.assertTrue(rootId != -1);
    Assert.assertEquals(1, fsMaster.getFileInfoList(rootId).size());
    long fileId = fsMaster.getFileId(new TachyonURI("/xyz"));
    Assert.assertTrue(fileId != -1);
    Assert.assertEquals(fileInfo, fsMaster.getFileInfo(fileId));
    fsMaster.stop();
  }

  /**
   * Test files creation.
   *
   * @throws Exception
   */
  @Test
  public void manyFileTest() throws Exception {
    for (int i = 0; i < 10; i ++) {
      OutStreamOptions option =
          new OutStreamOptions.Builder(mMasterTachyonConf).setBlockSize((i + 1) * 64).build();
      mTfs.getOutStream(new TachyonURI("/a" + i), option).close();
    }
    mLocalTachyonCluster.stopTFS();
    manyFileTestUtil();
    deleteFsMasterJournalLogs();
    manyFileTestUtil();
  }

  private void manyFileTestUtil() throws IOException, InvalidPathException,
      FileDoesNotExistException {
    FileSystemMaster fsMaster = createFsMasterFromJournal();
    long rootId = fsMaster.getFileId(mRootUri);
    Assert.assertTrue(rootId != -1);
    Assert.assertEquals(10, fsMaster.getFileInfoList(rootId).size());
    for (int k = 0; k < 10; k ++) {
      Assert.assertTrue(fsMaster.getFileId(new TachyonURI("/a" + k)) != -1);
    }
    fsMaster.stop();
  }

  /**
   * Test reading multiple edit logs.
   *
   * @throws Exception
   */
  @Test
  public void multiEditLogTest() throws Exception {
    for (int i = 0; i < 124; i ++) {
      OutStreamOptions op =
          new OutStreamOptions.Builder(mMasterTachyonConf).setBlockSize((i + 10) / 10 * 64).build();
      mTfs.getOutStream(new TachyonURI("/a" + i), op);
    }
    mLocalTachyonCluster.stopTFS();
    multiEditLogTestUtil();
    deleteFsMasterJournalLogs();
    multiEditLogTestUtil();
  }

  private void multiEditLogTestUtil() throws IOException, InvalidPathException,
      FileDoesNotExistException {
    FileSystemMaster fsMaster = createFsMasterFromJournal();
    long rootId = fsMaster.getFileId(mRootUri);
    Assert.assertTrue(rootId != -1);
    Assert.assertEquals(124, fsMaster.getFileInfoList(rootId).size());
    for (int k = 0; k < 124; k ++) {
      Assert.assertTrue(fsMaster.getFileId(new TachyonURI("/a" + k)) != -1);
    }
    fsMaster.stop();
  }

  // TODO(cc) The edit log behavior this test was testing no longer exists, do we need to add it
  // back?
  ///**
  // * Test renaming completed edit logs.
  // *
  // * @throws Exception
  // */
  //@Test
  //public void RenameEditLogTest() throws Exception {
  //  String journalPrefix = "/tmp/JournalDir" + String.valueOf(System.currentTimeMillis());
  //  Journal journal = new Journal(journalPrefix, mMasterTachyonConf);
  //  UnderFileSystem ufs = UnderFileSystem.get(journalPrefix, mMasterTachyonConf);
  //  ufs.delete(journalPrefix, true);
  //  ufs.mkdir(journalPrefix, true);
  //  OutputStream ops = ufs.create(journal.getCurrentLogFilePath());
  //  if (ops != null) {
  //    ops.close();
  //  }
  //  if (ufs != null) {
  //    ufs.close();
  //  }

  //  // Write operation and flush them to completed directory.
  //  JournalWriter journalWriter = journal.getNewWriter();
  //  journalWriter.setMaxLogSize(100);
  //  JournalOutputStream entryOs = journalWriter.getEntryOutputStream();
  //  for (int i = 0; i < 124; i ++) {
  //    entryOs.writeEntry(new InodeFileEntry(System.currentTimeMillis(), i, "/sth" + i, 0L, false,
  //        System.currentTimeMillis(), Constants.DEFAULT_BLOCK_SIZE_BYTE, 10, false, false,
  //        "/sth" + i, Lists.newArrayList(1L)));
  //    entryOs.flush();
  //  }
  //  entryOs.close();

  //  // Rename completed edit logs when loading them.
  //  String completedDir = journal.getCompletedDirectory();
  //  ufs = UnderFileSystem.get(completedDir, mMasterTachyonConf);
  //  int numOfCompleteFiles = ufs.list(completedDir).length;
  //  Assert.assertTrue(numOfCompleteFiles > 0);
  //  EditLog.setBackUpLogStartNum(numOfCompleteFiles / 2);
  //  log = new EditLog(journalPath, false, 0, mMasterTachyonConf);
  //  int numOfCompleteFilesLeft = numOfCompleteFiles - numOfCompleteFiles / 2 + 1;
  //  Assert.assertEquals(numOfCompleteFilesLeft, ufs.list(completedStr).length);
  //  for (int i = 0; i < numOfCompleteFilesLeft; i ++) {
  //    Assert.assertTrue(ufs.exists(completedStr + i + ".editLog"));
  //  }
  //  EditLog.setBackUpLogStartNum(-1);
  //  log.close();
  //  ufs.delete(journalPrefix, true);
  //  if (ufs != null) {
  //    ufs.close();
  //  }
  //}

  /**
   * Test file and folder creation, and rename;
   *
   * @throws Exception
   */
  @Test
  public void renameTest() throws Exception {
    for (int i = 0; i < 10; i ++) {
      mTfs.mkdir(new TachyonURI("/i" + i));
      for (int j = 0; j < 10; j ++) {
        OutStreamOptions option =
            new OutStreamOptions.Builder(mMasterTachyonConf).setBlockSize((i + j + 1) * 64).build();
        TachyonURI path = new TachyonURI("/i" + i + "/j" + j);
        mTfs.getOutStream(path, option).close();
        mTfs.rename(mTfs.open(path), new TachyonURI("/i" + i + "/jj" + j));
      }
      mTfs.rename(mTfs.open(new TachyonURI("/i" + i)), new TachyonURI("/ii" + i));
    }
    mLocalTachyonCluster.stopTFS();
    renameTestUtil();
    deleteFsMasterJournalLogs();
    renameTestUtil();
  }

  private void renameTestUtil()
      throws IOException, InvalidPathException, FileDoesNotExistException {
    FileSystemMaster fsMaster = createFsMasterFromJournal();
    long rootId = fsMaster.getFileId(mRootUri);
    Assert.assertTrue(rootId != -1);
    Assert.assertEquals(10, fsMaster.getFileInfoList(rootId).size());
    for (int i = 0; i < 10; i ++) {
      for (int j = 0; j < 10; j ++) {
        Assert.assertTrue(fsMaster.getFileId(new TachyonURI("/ii" + i + "/jj" + j)) != -1);
      }
    }
    fsMaster.stop();
  }

  // TODO(cc) Add these back when there is new RawTable client API.
  ///**
  // * Test folder creation.
  // *
  // * @throws Exception
  // */
  //@Test
  //public void TableTest() throws Exception {
  //  mTfs.createRawTable(new TachyonURI("/xyz"), 10);
  //  FileInfo fInfo =
  //      mLocalTachyonCluster.getMasterInfo().getClientFileInfo(new TachyonURI("/xyz"));
  //  mLocalTachyonCluster.stopTFS();
  //  TableTest(fInfo);
  //  String editLogPath = mLocalTachyonCluster.getEditLogPath();
  //  UnderFileSystem.get(editLogPath, mMasterTachyonConf).delete(editLogPath, true);
  //  TableTest(fInfo);
  //}

  //private void TableTest(FileInfo fileInfo) throws IOException, InvalidPathException,
  //    FileDoesNotExistException {
  //  String masterJournal = mMasterTachyonConf.get(Constants.MASTER_JOURNAL_FOLDER);
  //  Journal journal = new Journal(masterJournal, "image.data", "log.data", mMasterTachyonConf);
  //  MasterInfo info = new MasterInfo(new InetSocketAddress(9999), journal, mExecutorService,
  //      mMasterTachyonConf);
  //  info.init();
  //  Assert.assertEquals(12, info.ls(mRootUri, true).size());
  //  Assert.assertTrue(info.getFileId(mRootUri) != -1);
  //  Assert.assertTrue(info.getFileId(new TachyonURI("/xyz")) != -1);
  //  Assert.assertEquals(fileInfo, info.getClientFileInfo(info.getFileId(new TachyonURI("/xyz"))));
  //  info.stop();
  //}
}<|MERGE_RESOLUTION|>--- conflicted
+++ resolved
@@ -110,17 +110,6 @@
    * @throws Exception
    */
   @Test
-<<<<<<< HEAD
-  public void AddCheckpointTest() throws Exception {
-    OutStreamOptions options =
-        new OutStreamOptions.Builder(mMasterTachyonConf)
-            .setTachyonStorageType(TachyonStorageType.NO_STORE)
-            .setUnderStorageType(UnderStorageType.SYNC_PERSIST).build();
-    TachyonFSTestUtils.createByteFile(mTfs, "/xyz", 10, options);
-    FileInfo fInfo = mTfs.getInfo(mTfs.open(new TachyonURI("/xyz")));
-    TachyonURI ckPath = new TachyonURI("/xyz_ck");
-    // TODO(cc): What's the counterpart in the new client API for this?
-=======
   public void loadMetadataTest() throws Exception {
     String ufsRoot =
         PathUtils.concatPath(mLocalTachyonCluster.getMasterTachyonConf().get(
@@ -133,7 +122,6 @@
     } catch (TachyonException e) {
       // This is to expected.
     }
->>>>>>> c7d728ab
     LoadMetadataOptions recursive =
         new LoadMetadataOptions.Builder(new TachyonConf()).setRecursive(true).build();
     mTfs.loadMetadata(new TachyonURI("/xyz"), recursive);
