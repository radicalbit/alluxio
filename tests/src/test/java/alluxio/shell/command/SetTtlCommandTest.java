--- conflicted
+++ resolved
@@ -29,7 +29,7 @@
  */
 public final class SetTtlCommandTest extends AbstractAlluxioShellTest {
   @Test
-  public void setTtl() throws Exception {
+  public void setTtlTest() throws Exception {
     String filePath = "/testFile";
     FileSystemTestUtils.createByteFile(mFileSystem, filePath, WriteType.MUST_CACHE, 1);
     Assert.assertEquals(Constants.NO_TTL,
@@ -46,8 +46,7 @@
   }
 
   @Test
-<<<<<<< HEAD
-  public void setTtlWithDelete() throws Exception {
+  public void setTtlWithDeleteTest() throws Exception {
     String filePath = "/testFile";
     FileSystemTestUtils.createByteFile(mFileSystem, filePath, WriteType.MUST_CACHE, 1);
     Assert.assertEquals(Constants.NO_TTL,
@@ -63,7 +62,7 @@
   }
 
   @Test
-  public void setTtlWithFree() throws Exception {
+  public void setTtlWithFreeTest() throws Exception {
     String filePath = "/testFile";
     FileSystemTestUtils.createByteFile(mFileSystem, filePath, WriteType.MUST_CACHE, 1);
     Assert.assertEquals(Constants.NO_TTL,
@@ -79,7 +78,7 @@
   }
 
   @Test
-  public void setTtlWithNoOperationValue() throws Exception {
+  public void setTtlWithNoOperationValueTest() throws Exception {
     String filePath = "/testFile";
     FileSystemTestUtils.createByteFile(mFileSystem, filePath, WriteType.MUST_CACHE, 1);
     Assert.assertEquals(Constants.NO_TTL,
@@ -90,7 +89,7 @@
   }
 
   @Test
-  public void setTtlWithInvalidOperationValue() throws Exception {
+  public void setTtlWithInvalidOperationValueTest() throws Exception {
     String filePath = "/testFile";
     FileSystemTestUtils.createByteFile(mFileSystem, filePath, WriteType.MUST_CACHE, 1);
     Assert.assertEquals(Constants.NO_TTL,
@@ -103,9 +102,6 @@
 
   @Test
   public void setTtlNegativeTest() throws IOException {
-=======
-  public void setTtlNegative() throws IOException {
->>>>>>> 2c7e1c46
     FileSystemTestUtils.createByteFile(mFileSystem, "/testFile", WriteType.MUST_CACHE, 1);
     mException.expect(IllegalArgumentException.class);
     mException.expectMessage("TTL value must be >= 0");
