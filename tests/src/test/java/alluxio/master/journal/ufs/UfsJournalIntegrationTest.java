/*
 * The Alluxio Open Foundation licenses this work under the Apache License, version 2.0
 * (the "License"). You may not use this work except in compliance with the License, which is
 * available at www.apache.org/licenses/LICENSE-2.0
 *
 * This software is distributed on an "AS IS" basis, WITHOUT WARRANTIES OR CONDITIONS OF ANY KIND,
 * either express or implied, as more fully set forth in the License.
 *
 * See the NOTICE file distributed with this work for information regarding copyright ownership.
 */

package alluxio.master.journal.ufs;

import alluxio.AlluxioURI;
import alluxio.Configuration;
import alluxio.Constants;
import alluxio.LocalAlluxioClusterResource;
import alluxio.PropertyKey;
import alluxio.BaseIntegrationTest;
import alluxio.client.WriteType;
import alluxio.client.file.FileOutStream;
import alluxio.client.file.FileSystem;
import alluxio.client.file.URIStatus;
import alluxio.client.file.options.CreateDirectoryOptions;
import alluxio.client.file.options.CreateFileOptions;
import alluxio.client.file.options.DeleteOptions;
import alluxio.client.file.options.SetAttributeOptions;
import alluxio.master.LocalAlluxioCluster;
import alluxio.master.MasterRegistry;
import alluxio.master.MasterTestUtils;
import alluxio.master.file.FileSystemMaster;
import alluxio.master.file.options.ListStatusOptions;
import alluxio.master.journal.JournalWriter;
import alluxio.master.journal.options.JournalWriterOptions;
import alluxio.security.authentication.AuthenticatedClientUser;
import alluxio.security.authorization.Mode;
import alluxio.security.group.GroupMappingService;
import alluxio.underfs.UfsStatus;
import alluxio.underfs.UnderFileSystem;
import alluxio.util.CommonUtils;
import alluxio.util.IdUtils;
import alluxio.util.WaitForOptions;
import alluxio.util.io.PathUtils;
import alluxio.wire.FileInfo;
import alluxio.wire.LoadMetadataType;

import com.google.common.base.Function;
import com.google.common.collect.Lists;
import org.junit.Assert;
import org.junit.Before;
import org.junit.Rule;
import org.junit.Test;
import org.junit.rules.TemporaryFolder;

import java.io.IOException;
import java.net.URI;
import java.util.HashMap;
import java.util.List;
import java.util.Map;

/**
 * Test master journal, including checkpoint and entry log.
 */
public class UfsJournalIntegrationTest extends BaseIntegrationTest {
  @Rule
  public LocalAlluxioClusterResource mLocalAlluxioClusterResource =
      new LocalAlluxioClusterResource.Builder()
          .setProperty(PropertyKey.MASTER_JOURNAL_LOG_SIZE_BYTES_MAX,
              Integer.toString(Constants.KB))
          .setProperty(PropertyKey.MASTER_JOURNAL_CHECKPOINT_PERIOD_ENTRIES, "2")
          .setProperty(PropertyKey.SECURITY_AUTHORIZATION_PERMISSION_ENABLED, "false").build();

  @Rule
  public TemporaryFolder mTestFolder = new TemporaryFolder();

  private LocalAlluxioCluster mLocalAlluxioCluster;
  private FileSystem mFileSystem;
  private AlluxioURI mRootUri = new AlluxioURI(AlluxioURI.SEPARATOR);

  @Before
  public final void before() throws Exception {
    mLocalAlluxioCluster = mLocalAlluxioClusterResource.get();
    mFileSystem = mLocalAlluxioCluster.getClient();
  }

  /**
   * Tests adding a block.
   */
  @Test
  public void addBlock() throws Exception {
    AlluxioURI uri = new AlluxioURI("/xyz");
    CreateFileOptions options = CreateFileOptions.defaults().setBlockSizeBytes(64);
    FileOutStream os = mFileSystem.createFile(uri, options);
    for (int k = 0; k < 1000; k++) {
      os.write(k);
    }
    os.close();
    URIStatus status = mFileSystem.getStatus(uri);
    mLocalAlluxioCluster.stopFS();
    addBlockTestUtil(status);
  }

  private void addBlockTestUtil(URIStatus status) throws Exception {
    MasterRegistry registry = createFsMasterFromJournal();
    FileSystemMaster fsMaster = registry.get(FileSystemMaster.class);

    long rootId = fsMaster.getFileId(mRootUri);
    Assert.assertTrue(rootId != IdUtils.INVALID_FILE_ID);
    Assert.assertEquals(1, fsMaster.listStatus(mRootUri,
        ListStatusOptions.defaults().setLoadMetadataType(LoadMetadataType.Never)).size());
    long xyzId = fsMaster.getFileId(new AlluxioURI("/xyz"));
    Assert.assertTrue(xyzId != IdUtils.INVALID_FILE_ID);
    FileInfo fsMasterInfo = fsMaster.getFileInfo(xyzId);
    Assert.assertEquals(0, fsMaster.getFileInfo(xyzId).getInMemoryPercentage());
    Assert.assertEquals(status.getBlockIds(), fsMasterInfo.getBlockIds());
    Assert.assertEquals(status.getBlockSizeBytes(), fsMasterInfo.getBlockSizeBytes());
    Assert.assertEquals(status.getLength(), fsMasterInfo.getLength());
    registry.stop();
  }

  /**
   * Tests flushing the journal multiple times, without writing any data.
   */
  @Test
  @LocalAlluxioClusterResource.Config(
      confParams = {PropertyKey.Name.MASTER_JOURNAL_LOG_SIZE_BYTES_MAX, "0"})
  public void multipleFlush() throws Exception {
    String journalFolder = mLocalAlluxioCluster.getLocalAlluxioMaster().getJournalFolder();
    mLocalAlluxioCluster.stop();
    UfsJournal journal = new UfsJournal(
        new URI(PathUtils.concatPath(journalFolder, Constants.FILE_SYSTEM_MASTER_NAME)));

<<<<<<< HEAD
    UfsStatus[] paths = UnderFileSystem.Factory.get(journalFolder)
=======
    UnderFileStatus[] paths = UnderFileSystem.Factory.create(journalFolder)
>>>>>>> f17b0934
        .listStatus(journal.getLogDir().toString());
    int expectedSize = paths == null ? 0 : paths.length;

    try (JournalWriter writer =
        journal.getWriter(JournalWriterOptions.defaults().setPrimary(true))) {
      // Flush multiple times, without writing to the log.
      writer.flush();
      writer.flush();
      writer.flush();
    }
    paths = UnderFileSystem.Factory.create(journalFolder)
        .listStatus(journal.getLogDir().toString());
    int actualSize = paths == null ? 0 : paths.length;
    // No new files are created.
    Assert.assertEquals(expectedSize, actualSize);
  }

  /**
   * Tests loading metadata.
   */
  @Test
  public void loadMetadata() throws Exception {
    String ufsRoot = Configuration.get(PropertyKey.MASTER_MOUNT_TABLE_ROOT_UFS);
    UnderFileSystem ufs = UnderFileSystem.Factory.createForRoot();
    ufs.create(ufsRoot + "/xyz").close();
    mFileSystem.loadMetadata(new AlluxioURI("/xyz"));
    URIStatus status = mFileSystem.getStatus(new AlluxioURI("/xyz"));
    mLocalAlluxioCluster.stopFS();
    loadMetadataTestUtil(status);
    deleteFsMasterJournalLogs();
    loadMetadataTestUtil(status);
  }

  private void loadMetadataTestUtil(URIStatus status) throws Exception {
    MasterRegistry registry = createFsMasterFromJournal();
    FileSystemMaster fsMaster = registry.get(FileSystemMaster.class);

    long rootId = fsMaster.getFileId(mRootUri);
    Assert.assertTrue(rootId != IdUtils.INVALID_FILE_ID);
    Assert.assertEquals(1, fsMaster.listStatus(mRootUri,
        ListStatusOptions.defaults().setLoadMetadataType(LoadMetadataType.Never)).size());
    Assert.assertTrue(fsMaster.getFileId(new AlluxioURI("/xyz")) != IdUtils.INVALID_FILE_ID);
    FileInfo fsMasterInfo = fsMaster.getFileInfo(fsMaster.getFileId(new AlluxioURI("/xyz")));
    Assert.assertEquals(status, new URIStatus(fsMasterInfo.setMountId(status.getMountId())));
    registry.stop();
  }

  /**
   * Tests completed edit log deletion.
   */
  @Test
  public void completedEditLogDeletion() throws Exception {
    for (int i = 0; i < 124; i++) {
      mFileSystem.createFile(new AlluxioURI("/a" + i),
          CreateFileOptions.defaults().setBlockSizeBytes((i + 10) / 10 * 64)).close();
    }
    mLocalAlluxioCluster.stopFS();

    String journalFolder = PathUtils
        .concatPath(mLocalAlluxioCluster.getLocalAlluxioMaster().getJournalFolder(),
            Constants.FILE_SYSTEM_MASTER_NAME);
    UfsJournal journal = new UfsJournal(new URI(journalFolder));
    URI completedLocation = journal.getLogDir();
    Assert.assertTrue(UnderFileSystem.Factory.create(completedLocation)
        .listStatus(completedLocation.toString()).length > 1);
    multiEditLogTestUtil();
    Assert.assertTrue(UnderFileSystem.Factory.create(completedLocation)
        .listStatus(completedLocation.toString()).length > 1);
    multiEditLogTestUtil();
  }

  /**
   * Tests file and directory creation and deletion.
   */
  @Test
  public void delete() throws Exception {
    CreateDirectoryOptions recMkdir = CreateDirectoryOptions.defaults().setRecursive(true);
    DeleteOptions recDelete = DeleteOptions.defaults().setRecursive(true);
    for (int i = 0; i < 10; i++) {
      String dirPath = "/i" + i;
      mFileSystem.createDirectory(new AlluxioURI(dirPath), recMkdir);
      for (int j = 0; j < 10; j++) {
        CreateFileOptions option = CreateFileOptions.defaults().setBlockSizeBytes((i + j + 1) * 64);
        String filePath = dirPath + "/j" + j;
        mFileSystem.createFile(new AlluxioURI(filePath), option).close();
        if (j >= 5) {
          mFileSystem.delete(new AlluxioURI(filePath), recDelete);
        }
      }
      if (i >= 5) {
        mFileSystem.delete(new AlluxioURI(dirPath), recDelete);
      }
    }
    mLocalAlluxioCluster.stopFS();
    deleteTestUtil();
    deleteFsMasterJournalLogs();
    deleteTestUtil();
  }

  private void deleteTestUtil() throws Exception {
    MasterRegistry registry = createFsMasterFromJournal();
    FileSystemMaster fsMaster = registry.get(FileSystemMaster.class);
    long rootId = fsMaster.getFileId(mRootUri);
    Assert.assertTrue(rootId != IdUtils.INVALID_FILE_ID);
    Assert.assertEquals(5, fsMaster.listStatus(mRootUri,
        ListStatusOptions.defaults().setLoadMetadataType(LoadMetadataType.Never)).size());
    for (int i = 0; i < 5; i++) {
      for (int j = 0; j < 5; j++) {
        Assert.assertTrue(
            fsMaster.getFileId(new AlluxioURI("/i" + i + "/j" + j)) != IdUtils.INVALID_FILE_ID);
      }
    }
    registry.stop();
  }

  @Test
  public void emptyImage() throws Exception {
    Assert.assertEquals(0, mFileSystem.listStatus(mRootUri).size());
    mLocalAlluxioCluster.stopFS();
    MasterRegistry registry = createFsMasterFromJournal();
    FileSystemMaster fsMaster = registry.get(FileSystemMaster.class);
    long rootId = fsMaster.getFileId(mRootUri);
    Assert.assertTrue(rootId != IdUtils.INVALID_FILE_ID);
    Assert.assertEquals(0, fsMaster.listStatus(mRootUri,
        ListStatusOptions.defaults().setLoadMetadataType(LoadMetadataType.Never)).size());
    registry.stop();
  }

  /**
   * Tests file and directory creation.
   */
  @Test
  public void fileDirectory() throws Exception {
    for (int i = 0; i < 10; i++) {
      mFileSystem.createDirectory(new AlluxioURI("/i" + i));
      for (int j = 0; j < 10; j++) {
        CreateFileOptions option = CreateFileOptions.defaults().setBlockSizeBytes((i + j + 1) * 64);
        mFileSystem.createFile(new AlluxioURI("/i" + i + "/j" + j), option).close();
      }
    }
    mLocalAlluxioCluster.stopFS();
    fileDirectoryTestUtil();
    deleteFsMasterJournalLogs();
    fileDirectoryTestUtil();
  }

  private void fileDirectoryTestUtil() throws Exception {
    MasterRegistry registry = createFsMasterFromJournal();
    FileSystemMaster fsMaster = registry.get(FileSystemMaster.class);
    long rootId = fsMaster.getFileId(mRootUri);
    Assert.assertTrue(rootId != IdUtils.INVALID_FILE_ID);
    Assert.assertEquals(10, fsMaster.listStatus(mRootUri,
        ListStatusOptions.defaults().setLoadMetadataType(LoadMetadataType.Never)).size());
    for (int i = 0; i < 10; i++) {
      for (int j = 0; j < 10; j++) {
        Assert.assertTrue(
            fsMaster.getFileId(new AlluxioURI("/i" + i + "/j" + j)) != IdUtils.INVALID_FILE_ID);
      }
    }
    registry.stop();
  }

  /**
   * Tests file creation.
   */
  @Test
  public void file() throws Exception {
    CreateFileOptions option = CreateFileOptions.defaults().setBlockSizeBytes(64);
    AlluxioURI filePath = new AlluxioURI("/xyz");
    mFileSystem.createFile(filePath, option).close();
    URIStatus status = mFileSystem.getStatus(filePath);
    mLocalAlluxioCluster.stopFS();
    fileTestUtil(status);
    deleteFsMasterJournalLogs();
    fileTestUtil(status);
  }

  private void fileTestUtil(URIStatus status) throws Exception {
    MasterRegistry registry = createFsMasterFromJournal();
    FileSystemMaster fsMaster = registry.get(FileSystemMaster.class);
    long rootId = fsMaster.getFileId(mRootUri);
    Assert.assertTrue(rootId != IdUtils.INVALID_FILE_ID);
    Assert.assertEquals(1, fsMaster.listStatus(mRootUri,
        ListStatusOptions.defaults().setLoadMetadataType(LoadMetadataType.Never)).size());
    long fileId = fsMaster.getFileId(new AlluxioURI("/xyz"));
    Assert.assertTrue(fileId != IdUtils.INVALID_FILE_ID);
    Assert.assertEquals(
        status, new URIStatus(fsMaster.getFileInfo(fileId).setMountId(status.getMountId())));
    registry.stop();
  }

  /**
   * Tests journalling of inodes being pinned.
   */
  @Test
  public void pin() throws Exception {
    SetAttributeOptions setPinned = SetAttributeOptions.defaults().setPinned(true);
    SetAttributeOptions setUnpinned = SetAttributeOptions.defaults().setPinned(false);
    AlluxioURI dirUri = new AlluxioURI("/myFolder");
    mFileSystem.createDirectory(dirUri);
    mFileSystem.setAttribute(dirUri, setPinned);

    AlluxioURI file0Path = new AlluxioURI("/myFolder/file0");
    CreateFileOptions op = CreateFileOptions.defaults().setBlockSizeBytes(64);
    mFileSystem.createFile(file0Path, op).close();
    mFileSystem.setAttribute(file0Path, setUnpinned);

    AlluxioURI file1Path = new AlluxioURI("/myFolder/file1");
    mFileSystem.createFile(file1Path, op).close();

    URIStatus directoryStatus = mFileSystem.getStatus(dirUri);
    URIStatus file0Status = mFileSystem.getStatus(file0Path);
    URIStatus file1Status = mFileSystem.getStatus(file1Path);

    mLocalAlluxioCluster.stopFS();

    pinTestUtil(directoryStatus, file0Status, file1Status);
    deleteFsMasterJournalLogs();
    pinTestUtil(directoryStatus, file0Status, file1Status);
  }

  private void pinTestUtil(URIStatus directory, URIStatus file0, URIStatus file1) throws Exception {
    MasterRegistry registry = createFsMasterFromJournal();
    FileSystemMaster fsMaster = registry.get(FileSystemMaster.class);

    FileInfo info = fsMaster.getFileInfo(fsMaster.getFileId(new AlluxioURI("/myFolder")));
    Assert.assertEquals(directory, new URIStatus(info.setMountId(directory.getMountId())));
    Assert.assertTrue(info.isPinned());

    info = fsMaster.getFileInfo(fsMaster.getFileId(new AlluxioURI("/myFolder/file0")));
    Assert.assertEquals(file0, new URIStatus(info.setMountId(file0.getMountId())));
    Assert.assertFalse(info.isPinned());

    info = fsMaster.getFileInfo(fsMaster.getFileId(new AlluxioURI("/myFolder/file1")));
    Assert.assertEquals(file1, new URIStatus(info.setMountId(file1.getMountId())));
    Assert.assertTrue(info.isPinned());

    registry.stop();
  }

  /**
   * Tests directory creation.
   */
  @Test
  public void directory() throws Exception {
    AlluxioURI directoryPath = new AlluxioURI("/xyz");
    mFileSystem.createDirectory(directoryPath);
    URIStatus status = mFileSystem.getStatus(directoryPath);
    mLocalAlluxioCluster.stopFS();
    directoryTestUtil(status);
    deleteFsMasterJournalLogs();
    directoryTestUtil(status);
  }

  private void directoryTestUtil(URIStatus status) throws Exception {
    MasterRegistry registry = createFsMasterFromJournal();
    FileSystemMaster fsMaster = registry.get(FileSystemMaster.class);
    long rootId = fsMaster.getFileId(mRootUri);
    Assert.assertTrue(rootId != IdUtils.INVALID_FILE_ID);
    Assert.assertEquals(1, fsMaster.listStatus(mRootUri,
        ListStatusOptions.defaults().setLoadMetadataType(LoadMetadataType.Never)).size());
    long fileId = fsMaster.getFileId(new AlluxioURI("/xyz"));
    Assert.assertTrue(fileId != IdUtils.INVALID_FILE_ID);
    Assert.assertEquals(
        status, new URIStatus(fsMaster.getFileInfo(fileId).setMountId(status.getMountId())));
    registry.stop();
  }

  @Test
  public void persistDirectoryLater() throws Exception {
    String[] directories = new String[] {
        "/d11", "/d11/d21", "/d11/d22",
        "/d12", "/d12/d21", "/d12/d22",
    };

    CreateDirectoryOptions options =
        CreateDirectoryOptions.defaults().setRecursive(true).setWriteType(WriteType.MUST_CACHE);
    for (String directory : directories) {
      mFileSystem.createDirectory(new AlluxioURI(directory), options);
    }

    options.setWriteType(WriteType.CACHE_THROUGH).setAllowExists(true);
    for (String directory : directories) {
      mFileSystem.createDirectory(new AlluxioURI(directory), options);
    }

    Map<String, URIStatus> directoryStatuses = new HashMap<>();
    for (String directory : directories) {
      directoryStatuses.put(directory, mFileSystem.getStatus(new AlluxioURI(directory)));
    }
    mLocalAlluxioCluster.stopFS();
    persistDirectoryLaterTestUtil(directoryStatuses);
    deleteFsMasterJournalLogs();
    persistDirectoryLaterTestUtil(directoryStatuses);
  }

  private void persistDirectoryLaterTestUtil(Map<String, URIStatus> directoryStatuses)
      throws Exception {
    MasterRegistry registry = createFsMasterFromJournal();
    FileSystemMaster fsMaster = registry.get(FileSystemMaster.class);
    for (Map.Entry<String, URIStatus> directoryStatus : directoryStatuses.entrySet()) {
      Assert.assertEquals(
          directoryStatus.getValue(),
          new URIStatus(fsMaster.getFileInfo(fsMaster.getFileId(new AlluxioURI(directoryStatus
              .getKey()))).setMountId(directoryStatus.getValue().getMountId())));
    }
    registry.stop();
  }

  /**
   * Tests files creation.
   */
  @Test
  public void manyFile() throws Exception {
    for (int i = 0; i < 10; i++) {
      CreateFileOptions option = CreateFileOptions.defaults().setBlockSizeBytes((i + 1) * 64);
      mFileSystem.createFile(new AlluxioURI("/a" + i), option).close();
    }
    mLocalAlluxioCluster.stopFS();
    manyFileTestUtil();
    deleteFsMasterJournalLogs();
    manyFileTestUtil();
  }

  private void manyFileTestUtil() throws Exception {
    MasterRegistry registry = createFsMasterFromJournal();
    FileSystemMaster fsMaster = registry.get(FileSystemMaster.class);
    long rootId = fsMaster.getFileId(mRootUri);
    Assert.assertTrue(rootId != IdUtils.INVALID_FILE_ID);
    Assert.assertEquals(10, fsMaster.listStatus(mRootUri,
        ListStatusOptions.defaults().setLoadMetadataType(LoadMetadataType.Never)).size());
    for (int k = 0; k < 10; k++) {
      Assert.assertTrue(fsMaster.getFileId(new AlluxioURI("/a" + k)) != IdUtils.INVALID_FILE_ID);
    }
    registry.stop();
  }

  /**
   * Tests the situation where a checkpoint mount entry is replayed by a standby master.
   */
  @Test
  public void mountEntryCheckpoint() throws Exception {
    final AlluxioURI mountUri = new AlluxioURI("/local_mnt/");
    final AlluxioURI ufsUri = new AlluxioURI(mTestFolder.newFolder("test_ufs").getAbsolutePath());

    // Create a mount point, which will journal a mount entry.
    mFileSystem.mount(mountUri, ufsUri);
    mLocalAlluxioCluster.stopFS();

    // Start a leader master with a mount entry.
    MasterTestUtils.createLeaderFileSystemMasterFromJournal().stop();

    // Start a standby master, which will replay the mount entry from the journal.
    MasterRegistry registry = MasterTestUtils.createStandbyFileSystemMasterFromJournal();
    final FileSystemMaster fsMaster = registry.get(FileSystemMaster.class);
    try {
      CommonUtils.waitFor("standby journal checkpoint replay", new Function<Void, Boolean>() {
        @Override
        public Boolean apply(Void input) {
          try {
            fsMaster.listStatus(mountUri, ListStatusOptions.defaults());
            return true;
          } catch (Exception e) {
            return false;
          }
        }
      }, WaitForOptions.defaults().setTimeout(60 * Constants.SECOND_MS));
    } finally {
      registry.stop();
    }
  }

  /**
   * Tests reading multiple edit logs.
   */
  @Test
  public void multiEditLog() throws Exception {
    for (int i = 0; i < 124; i++) {
      CreateFileOptions op = CreateFileOptions.defaults().setBlockSizeBytes((i + 10) / 10 * 64);
      mFileSystem.createFile(new AlluxioURI("/a" + i), op).close();
    }
    mLocalAlluxioCluster.stopFS();
    multiEditLogTestUtil();
    deleteFsMasterJournalLogs();
    multiEditLogTestUtil();
  }

  private void multiEditLogTestUtil() throws Exception {
    MasterRegistry registry = createFsMasterFromJournal();
    FileSystemMaster fsMaster = registry.get(FileSystemMaster.class);
    long rootId = fsMaster.getFileId(mRootUri);
    Assert.assertTrue(rootId != IdUtils.INVALID_FILE_ID);
    Assert.assertEquals(124, fsMaster.listStatus(mRootUri,
        ListStatusOptions.defaults().setLoadMetadataType(LoadMetadataType.Never)).size());
    for (int k = 0; k < 124; k++) {
      Assert.assertTrue(fsMaster.getFileId(new AlluxioURI("/a" + k)) != IdUtils.INVALID_FILE_ID);
    }
    registry.stop();
  }

  /**
   * Tests file and directory creation, and rename.
   */
  @Test
  public void rename() throws Exception {
    for (int i = 0; i < 10; i++) {
      mFileSystem.createDirectory(new AlluxioURI("/i" + i));
      for (int j = 0; j < 10; j++) {
        CreateFileOptions option = CreateFileOptions.defaults().setBlockSizeBytes((i + j + 1) * 64);
        AlluxioURI path = new AlluxioURI("/i" + i + "/j" + j);
        mFileSystem.createFile(path, option).close();
        mFileSystem.rename(path, new AlluxioURI("/i" + i + "/jj" + j));
      }
      mFileSystem.rename(new AlluxioURI("/i" + i), new AlluxioURI("/ii" + i));
    }
    mLocalAlluxioCluster.stopFS();
    renameTestUtil();
    deleteFsMasterJournalLogs();
    renameTestUtil();
  }

  private void renameTestUtil() throws Exception {
    MasterRegistry registry = createFsMasterFromJournal();
    FileSystemMaster fsMaster = registry.get(FileSystemMaster.class);
    long rootId = fsMaster.getFileId(mRootUri);
    Assert.assertTrue(rootId != IdUtils.INVALID_FILE_ID);
    Assert.assertEquals(10, fsMaster.listStatus(mRootUri,
        ListStatusOptions.defaults().setLoadMetadataType(LoadMetadataType.Never)).size());
    for (int i = 0; i < 10; i++) {
      for (int j = 0; j < 10; j++) {
        Assert.assertTrue(
            fsMaster.getFileId(new AlluxioURI("/ii" + i + "/jj" + j)) != IdUtils.INVALID_FILE_ID);
      }
    }
    registry.stop();
  }

  @Test
  @LocalAlluxioClusterResource.Config(confParams = {
      PropertyKey.Name.SECURITY_AUTHENTICATION_TYPE, "SIMPLE",
      PropertyKey.Name.SECURITY_AUTHORIZATION_PERMISSION_ENABLED, "true",
      PropertyKey.Name.SECURITY_GROUP_MAPPING_CLASS, FakeUserGroupsMapping.FULL_CLASS_NAME})
  public void setAcl() throws Exception {
    AlluxioURI filePath = new AlluxioURI("/file");

    String user = "alluxio";
    Configuration.set(PropertyKey.SECURITY_LOGIN_USERNAME, user);
    CreateFileOptions op = CreateFileOptions.defaults().setBlockSizeBytes(64);
    mFileSystem.createFile(filePath, op).close();

    // TODO(chaomin): also setOwner and setGroup once there's a way to fake the owner/group in UFS.
    mFileSystem.setAttribute(filePath,
        SetAttributeOptions.defaults().setMode(new Mode((short) 0400)).setRecursive(false));

    URIStatus status = mFileSystem.getStatus(filePath);

    mLocalAlluxioCluster.stopFS();

    aclTestUtil(status, user);
    deleteFsMasterJournalLogs();
    aclTestUtil(status, user);
  }

  private void aclTestUtil(URIStatus status, String user) throws Exception {
    MasterRegistry registry = createFsMasterFromJournal();
    FileSystemMaster fsMaster = registry.get(FileSystemMaster.class);
    AuthenticatedClientUser.set(user);
    FileInfo info = fsMaster.getFileInfo(new AlluxioURI("/file"));
    Assert.assertEquals(status, new URIStatus(info.setMountId(status.getMountId())));
    registry.stop();
  }

  private MasterRegistry createFsMasterFromJournal() throws Exception {
    return MasterTestUtils.createLeaderFileSystemMasterFromJournal();
  }

  private void deleteFsMasterJournalLogs() throws Exception {
    String journalFolder = mLocalAlluxioCluster.getLocalAlluxioMaster().getJournalFolder();
    UfsJournal journal = new UfsJournal(
        new URI(PathUtils.concatPath(journalFolder, Constants.FILE_SYSTEM_MASTER_NAME)));
    if (UfsJournalSnapshot.getCurrentLog(journal) != null) {
      UnderFileSystem.Factory.create(journalFolder)
          .deleteFile(UfsJournalSnapshot.getCurrentLog(journal).getLocation().toString());
    }
  }

  /**
   * Test class implements {@link GroupMappingService} providing user-to-groups mapping.
   */
  public static class FakeUserGroupsMapping implements GroupMappingService {
    // The fullly qualified class name of this group mapping service. This is needed to configure
    // the alluxio cluster
    public static final String FULL_CLASS_NAME =
        "alluxio.master.journal.ufs.UfsJournalIntegrationTest$FakeUserGroupsMapping";

    private HashMap<String, String> mUserGroups = new HashMap<>();

    /**
     * Constructor of {@link FakeUserGroupsMapping} to put the user and groups in user-to-groups
     * HashMap.
     */
    public FakeUserGroupsMapping() {
      mUserGroups.put("alluxio", "supergroup");
      mUserGroups.put("user1", "group1");
      mUserGroups.put("others", "anygroup");
    }

    @Override
    public List<String> getGroups(String user) throws IOException {
      if (mUserGroups.containsKey(user)) {
        return Lists.newArrayList(mUserGroups.get(user).split(","));
      }
      return Lists.newArrayList(mUserGroups.get("others").split(","));
    }
  }
}<|MERGE_RESOLUTION|>--- conflicted
+++ resolved
@@ -130,11 +130,7 @@
     UfsJournal journal = new UfsJournal(
         new URI(PathUtils.concatPath(journalFolder, Constants.FILE_SYSTEM_MASTER_NAME)));
 
-<<<<<<< HEAD
-    UfsStatus[] paths = UnderFileSystem.Factory.get(journalFolder)
-=======
-    UnderFileStatus[] paths = UnderFileSystem.Factory.create(journalFolder)
->>>>>>> f17b0934
+    UfsStatus[] paths = UnderFileSystem.Factory.create(journalFolder)
         .listStatus(journal.getLogDir().toString());
     int expectedSize = paths == null ? 0 : paths.length;
 
