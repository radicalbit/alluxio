--- conflicted
+++ resolved
@@ -82,7 +82,6 @@
   The maximum number of milliseconds for a netty client (for block reads and block writes) to wait for a response from the data server.
 alluxio.user.network.netty.worker.threads:
   How many threads to use for remote block worker client to read from remote block workers.
-<<<<<<< HEAD
 alluxio.user.network.netty.writer.buffer.size.packets:
   N/A
 alluxio.user.network.netty.writer.close.timeout.ms:
@@ -100,28 +99,14 @@
 alluxio.user.ufs.block.open.timeout.ms:
   N/A
 alluxio.user.ufs.block.read.concurrency.max:
-  N/A
-alluxio.user.ufs.block.read.location.policy:
-  N/A
-alluxio.user.ufs.block.read.location.policy.deterministic.hash.shards:
-  N/A
-alluxio.user.ufs.delegation.enabled:
-  N/A
-=======
-alluxio.user.network.netty.channel.pool.size.max:
-  The maximum number of netty channels cached in the netty channel pool.
-alluxio.user.network.netty.channel.pool.gc.threshold.ms:
-  A netty channel is closed if it has been idle for more than this threshold.
-alluxio.user.network.netty.channel.pool.disabled:
-  Disable netty channel pool. This should be turned on if the client version is >= 1.3.0 but server version is <= 1.2.x.
+  The maximum concurrent readers for one UFS block on one Block Worker.
 alluxio.user.ufs.block.read.location.policy:
   The policy block workers follow for reading UFS blocks.
 alluxio.user.ufs.block.read.location.policy.deterministic.hash.shards:
   When alluxio.user.ufs.block.read.location.policy is set to
   alluxio.client.block.policy.DeterministicHashPolicy, this specifies the number of hash shards.
-alluxio.user.ufs.block.read.concurrency.max:
-  The maximum concurrent readers for one UFS block on one Block Worker.
->>>>>>> b3534346
+alluxio.user.ufs.delegation.enabled:
+  N/A
 alluxio.user.ufs.delegation.read.buffer.size.bytes:
   Size of the read buffer when reading from the ufs through the Alluxio worker. Each read request will fetch at least this many bytes, unless the read reaches the end of the file.
 alluxio.user.ufs.delegation.write.buffer.size.bytes:
