--- conflicted
+++ resolved
@@ -4,11 +4,7 @@
   <parent>
     <artifactId>tachyon-parent</artifactId>
     <groupId>org.tachyonproject</groupId>
-<<<<<<< HEAD
-    <version>0.7.2-SNAPSHOT</version>
-=======
     <version>0.8.0-SNAPSHOT</version>
->>>>>>> e3fe56e1
   </parent>
   <modelVersion>4.0.0</modelVersion>
 
