/*
 * The Alluxio Open Foundation licenses this work under the Apache License, version 2.0
 * (the “License”). You may not use this work except in compliance with the License, which is
 * available at www.apache.org/licenses/LICENSE-2.0
 *
 * This software is distributed on an "AS IS" basis, WITHOUT WARRANTIES OR CONDITIONS OF ANY KIND,
 * either express or implied, as more fully set forth in the License.
 *
 * See the NOTICE file distributed with this work for information regarding copyright ownership.
 */

package alluxio.underfs.hdfs;

import alluxio.AlluxioURI;
import alluxio.Configuration;
import alluxio.underfs.UnderFileSystem;
import alluxio.underfs.UnderFileSystemFactory;

import com.google.common.base.Preconditions;
import org.apache.hadoop.fs.FileSystem;

import javax.annotation.concurrent.ThreadSafe;

/**
 * Factory for creating {@link HdfsUnderFileSystem}.
 *
 * It caches created {@link HdfsUnderFileSystem}s, using the scheme and authority pair as the key.
 */
@ThreadSafe
public final class HdfsUnderFileSystemFactory implements UnderFileSystemFactory {
  /**
   * Cache mapping {@code Path}s to existing {@link UnderFileSystem} instances. The paths should be
   * normalized to root paths because only their schemes and authorities are needed to identify
   * which {@link FileSystem} they belong to.
   */
//  private Map<Path, HdfsUnderFileSystem> mHdfsUfsCache = Maps.newHashMap();

  @Override
  public UnderFileSystem create(String path, Configuration configuration, Object conf) {
    Preconditions.checkArgument(path != null, "path may not be null");
<<<<<<< HEAD
    return new HdfsUnderFileSystem(path, configuration, conf);
=======

    // Normalize the path to just its root. This is all that's needed to identify which FileSystem
    // the Path belongs to.
    Path rootPath = getRoot(new Path(path));
    synchronized (mHdfsUfsCache) {
      if (!mHdfsUfsCache.containsKey(rootPath)) {
        mHdfsUfsCache
            .put(rootPath, new HdfsUnderFileSystem(new AlluxioURI(path), configuration, conf));
      }
      return mHdfsUfsCache.get(rootPath);
    }
  }

  private static Path getRoot(Path path) {
    Path currPath = path;
    while (currPath.getParent() != null) {
      currPath = currPath.getParent();
    }
    return currPath;
>>>>>>> 1bb8e35c
  }

  @Override
  public boolean supportsPath(String path, Configuration conf) {
    if (path == null) {
      return false;
    }

    return UnderFileSystem.isHadoopUnderFS(path, conf);
  }
}<|MERGE_RESOLUTION|>--- conflicted
+++ resolved
@@ -33,34 +33,11 @@
    * normalized to root paths because only their schemes and authorities are needed to identify
    * which {@link FileSystem} they belong to.
    */
-//  private Map<Path, HdfsUnderFileSystem> mHdfsUfsCache = Maps.newHashMap();
 
   @Override
   public UnderFileSystem create(String path, Configuration configuration, Object conf) {
     Preconditions.checkArgument(path != null, "path may not be null");
-<<<<<<< HEAD
-    return new HdfsUnderFileSystem(path, configuration, conf);
-=======
-
-    // Normalize the path to just its root. This is all that's needed to identify which FileSystem
-    // the Path belongs to.
-    Path rootPath = getRoot(new Path(path));
-    synchronized (mHdfsUfsCache) {
-      if (!mHdfsUfsCache.containsKey(rootPath)) {
-        mHdfsUfsCache
-            .put(rootPath, new HdfsUnderFileSystem(new AlluxioURI(path), configuration, conf));
-      }
-      return mHdfsUfsCache.get(rootPath);
-    }
-  }
-
-  private static Path getRoot(Path path) {
-    Path currPath = path;
-    while (currPath.getParent() != null) {
-      currPath = currPath.getParent();
-    }
-    return currPath;
->>>>>>> 1bb8e35c
+    return new HdfsUnderFileSystem(new AlluxioURI(path), configuration, conf);
   }
 
   @Override
