/*
 * Licensed to the University of California, Berkeley under one or more contributor license
 * agreements. See the NOTICE file distributed with this work for additional information regarding
 * copyright ownership. The ASF licenses this file to You under the Apache License, Version 2.0 (the
 * "License"); you may not use this file except in compliance with the License. You may obtain a
 * copy of the License at
 * 
 * http://www.apache.org/licenses/LICENSE-2.0
 * 
 * Unless required by applicable law or agreed to in writing, software distributed under the License
 * is distributed on an "AS IS" BASIS, WITHOUT WARRANTIES OR CONDITIONS OF ANY KIND, either express
 * or implied. See the License for the specific language governing permissions and limitations under
 * the License.
 */
package tachyon.master;

import java.io.IOException;
import java.io.OutputStream;
import java.net.InetSocketAddress;
import java.util.concurrent.ExecutorService;
import java.util.concurrent.Executors;

import junit.framework.Assert;

import org.junit.After;
import org.junit.Before;
import org.junit.Test;

import tachyon.Constants;
import tachyon.TachyonURI;
import tachyon.TestUtils;
import tachyon.UnderFileSystem;
import tachyon.client.TachyonFile;
import tachyon.client.TachyonFS;
import tachyon.client.WriteType;
import tachyon.conf.TachyonConf;
import tachyon.thrift.ClientFileInfo;
import tachyon.thrift.FileDoesNotExistException;
import tachyon.thrift.InvalidPathException;

/**
 * Test master journal, including image and edit log. Most tests will test edit log first, followed
 * by the image.
 */
public class JournalTest {
  private LocalTachyonCluster mLocalTachyonCluster = null;
  private TachyonFS mTfs = null;
  private TachyonURI mRootUri = new TachyonURI(TachyonURI.SEPARATOR);
  private final ExecutorService mExecutorService = Executors.newFixedThreadPool(2);
  private TachyonConf mMasterTachyonConf =  null;

  /**
   * Test add block
   * 
   * @throws Exception
   */
  @Test
  public void AddBlockTest() throws Exception {
    TachyonURI uri = new TachyonURI("/xyz");
    mTfs.createFile(uri, 64);
    TachyonFile file = mTfs.getFile(uri);
    OutputStream os = file.getOutStream(WriteType.MUST_CACHE);
    for (int k = 0; k < 1000; k ++) {
      os.write(k);
    }
    os.close();
    ClientFileInfo fInfo = mLocalTachyonCluster.getMasterInfo().getClientFileInfo(uri);
    mLocalTachyonCluster.stopTFS();
    AddBlockTestUtil(fInfo);
    String editLogPath = mLocalTachyonCluster.getEditLogPath();
    UnderFileSystem.get(editLogPath, mMasterTachyonConf).delete(editLogPath, true);
    AddBlockTestUtil(fInfo);
  }

  private void AddBlockTestUtil(ClientFileInfo fileInfo) throws IOException, InvalidPathException,
      FileDoesNotExistException {
    String masterJournal = mMasterTachyonConf.get(Constants.MASTER_JOURNAL_FOLDER,
        Constants.DEFAULT_JOURNAL_FOLDER);
    Journal journal = new Journal(masterJournal, "image.data", "log.data", mMasterTachyonConf);
    MasterInfo info = new MasterInfo(new InetSocketAddress(9999), journal, mExecutorService,
        mMasterTachyonConf);
    info.init();
    Assert.assertEquals(2, info.ls(mRootUri, true).size());
    Assert.assertTrue(info.getFileId(mRootUri) != -1);
    Assert.assertTrue(info.getFileId(new TachyonURI("/xyz")) != -1);
    int temp = fileInfo.inMemoryPercentage;
    fileInfo.setInMemoryPercentage(0);
    Assert.assertEquals(fileInfo, info.getClientFileInfo(info.getFileId(new TachyonURI("/xyz"))));
    fileInfo.setInMemoryPercentage(temp);
    info.stop();
  }

  /**
   * Test add checkpoint
   * 
   * @throws Exception
   */
  @Test
  public void AddCheckpointTest() throws Exception {
    TestUtils.createByteFile(mTfs, "/xyz", WriteType.THROUGH, 10);
    ClientFileInfo fInfo =
        mLocalTachyonCluster.getMasterInfo().getClientFileInfo(new TachyonURI("/xyz"));
    mTfs.createFile(new TachyonURI("/xyz_ck"), new TachyonURI(fInfo.getUfsPath()));
    ClientFileInfo ckFileInfo =
        mLocalTachyonCluster.getMasterInfo().getClientFileInfo(new TachyonURI("/xyz_ck"));
    mLocalTachyonCluster.stopTFS();
    AddCheckpointTestUtil(fInfo, ckFileInfo);
    String editLogPath = mLocalTachyonCluster.getEditLogPath();
    UnderFileSystem.get(editLogPath, mMasterTachyonConf).delete(editLogPath, true);
    AddCheckpointTestUtil(fInfo, ckFileInfo);
  }

  private void AddCheckpointTestUtil(ClientFileInfo fileInfo, ClientFileInfo ckFileInfo)
      throws IOException, InvalidPathException, FileDoesNotExistException {
    String masterJournal = mMasterTachyonConf.get(Constants.MASTER_JOURNAL_FOLDER,
        Constants.DEFAULT_JOURNAL_FOLDER);
    Journal journal = new Journal(masterJournal, "image.data", "log.data", mMasterTachyonConf);
    MasterInfo info = new MasterInfo(new InetSocketAddress(9999), journal, mExecutorService,
        mMasterTachyonConf);
    info.init();
    Assert.assertEquals(3, info.ls(mRootUri, true).size());
    Assert.assertTrue(info.getFileId(mRootUri) != -1);
    Assert.assertTrue(info.getFileId(new TachyonURI("/xyz")) != -1);
    Assert.assertTrue(info.getFileId(new TachyonURI("/xyz_ck")) != -1);
    Assert.assertEquals(
        fileInfo, info.getClientFileInfo(info.getFileId(new TachyonURI("/xyz"))));
    Assert.assertEquals(
        ckFileInfo, info.getClientFileInfo(info.getFileId(new TachyonURI("/xyz_ck"))));
    info.stop();
  }

  /**
   * mLocalTachyonCluster is not closed in after(). Need to be closed by any test method.
   * 
   * @throws Exception
   */
  @After
  public final void after() throws Exception {
    mLocalTachyonCluster.stop();
    mExecutorService.shutdown();
    System.clearProperty("fs.hdfs.impl.disable.cache");
  }

  @Before
  public final void before() throws IOException {
<<<<<<< HEAD
=======
    System.setProperty("tachyon.user.quota.unit.bytes", "100");
>>>>>>> 0462fb35
    System.setProperty("fs.hdfs.impl.disable.cache", "true");
    mLocalTachyonCluster = new LocalTachyonCluster(10000, 1000, Constants.GB);
    mLocalTachyonCluster.start();
    mTfs = mLocalTachyonCluster.getClient();
    mMasterTachyonConf = mLocalTachyonCluster.getMasterTachyonConf();
  }

  /**
   * Test completed Editlog deletion
   * 
   * @throws Exception
   */
  @Test
  public void CompletedEditLogDeletionTest() throws Exception {
    Journal journal = mLocalTachyonCluster.getMasterInfo().getJournal();
    journal.setMaxLogSize(Constants.KB);
    for (int i = 0; i < 124; i ++) {
      mTfs.createFile(new TachyonURI("/a" + i), (i + 10) / 10 * 64);
    }
    mLocalTachyonCluster.stopTFS();
    String editLogPath = mLocalTachyonCluster.getEditLogPath();
    String completedPath =
        editLogPath.substring(0, editLogPath.lastIndexOf(TachyonURI.SEPARATOR)) + "/completed";
    Assert.assertTrue(UnderFileSystem.get(completedPath,
        mMasterTachyonConf).list(completedPath).length > 1);
    MultiEditLogTestUtil();
    Assert.assertTrue(UnderFileSystem.get(completedPath,
        mMasterTachyonConf).list(completedPath).length == 0);
    MultiEditLogTestUtil();
  }

  /**
   * Test file and folder creation and deletion;
   * 
   * @throws Exception
   */
  @Test
  public void DeleteTest() throws Exception {
    for (int i = 0; i < 10; i ++) {
      mTfs.mkdir(new TachyonURI("/i" + i));
      for (int j = 0; j < 10; j ++) {
        mTfs.createFile(new TachyonURI("/i" + i + "/j" + j), (i + j + 1) * 64);
        if (j >= 5) {
          mTfs.delete(new TachyonURI("/i" + i + "/j" + j), false);
        }
      }
      if (i >= 5) {
        mTfs.delete(new TachyonURI("/i" + i), true);
      }
    }
    mLocalTachyonCluster.stopTFS();
    DeleteTestUtil();
    String editLogPath = mLocalTachyonCluster.getEditLogPath();
    UnderFileSystem.get(editLogPath, mMasterTachyonConf).delete(editLogPath, true);
    DeleteTestUtil();
  }

  private void DeleteTestUtil() throws IOException, InvalidPathException, FileDoesNotExistException {
    String masterJournal = mMasterTachyonConf.get(Constants.MASTER_JOURNAL_FOLDER,
        Constants.DEFAULT_JOURNAL_FOLDER);
    Journal journal = new Journal(masterJournal, "image.data", "log.data", mMasterTachyonConf);
    MasterInfo info = new MasterInfo(new InetSocketAddress(9999), journal, mExecutorService,
        mMasterTachyonConf);
    info.init();
    Assert.assertEquals(31, info.ls(mRootUri, true).size());
    Assert.assertTrue(info.getFileId(mRootUri) != -1);
    for (int i = 0; i < 5; i ++) {
      for (int j = 0; j < 5; j ++) {
        Assert.assertTrue(info.getFileId(new TachyonURI("/i" + i + "/j" + j)) != -1);
      }
    }
    info.stop();
  }

  @Test
  public void EmptyImageTest() throws Exception {
    mLocalTachyonCluster.stopTFS();
    String masterJournal = mMasterTachyonConf.get(Constants.MASTER_JOURNAL_FOLDER,
        Constants.DEFAULT_JOURNAL_FOLDER);
    Journal journal = new Journal(masterJournal, "image.data", "log.data", mMasterTachyonConf);
    MasterInfo info = new MasterInfo(new InetSocketAddress(9999), journal, mExecutorService,
        mMasterTachyonConf);
    info.init();
    Assert.assertEquals(1, info.ls(mRootUri, true).size());
    Assert.assertTrue(info.getFileId(mRootUri) != -1);
    info.stop();
  }

  /**
   * Test file and folder creation.
   * 
   * @throws Exception
   */
  @Test
  public void FileFolderTest() throws Exception {
    for (int i = 0; i < 10; i ++) {
      mTfs.mkdir(new TachyonURI("/i" + i));
      for (int j = 0; j < 10; j ++) {
        mTfs.createFile(new TachyonURI("/i" + i + "/j" + j), (i + j + 1) * 64);
      }
    }
    mLocalTachyonCluster.stopTFS();
    FileFolderUtil();
    String editLogPath = mLocalTachyonCluster.getEditLogPath();
    UnderFileSystem.get(editLogPath, mMasterTachyonConf).delete(editLogPath, true);
    FileFolderUtil();
  }

  private void FileFolderUtil() throws IOException, InvalidPathException, FileDoesNotExistException {
    String masterJournal = mMasterTachyonConf.get(Constants.MASTER_JOURNAL_FOLDER,
        Constants.DEFAULT_JOURNAL_FOLDER);
    Journal journal = new Journal(masterJournal, "image.data", "log.data", mMasterTachyonConf);
    MasterInfo info = new MasterInfo(new InetSocketAddress(9999), journal, mExecutorService,
        mMasterTachyonConf);
    info.init();
    Assert.assertEquals(111, info.ls(mRootUri, true).size());
    Assert.assertTrue(info.getFileId(mRootUri) != -1);
    for (int i = 0; i < 10; i ++) {
      for (int j = 0; j < 10; j ++) {
        Assert.assertTrue(info.getFileId(new TachyonURI("/i" + i + "/j" + j)) != -1);
      }
    }
    info.stop();
  }

  /**
   * Test files creation.
   * 
   * @throws Exception
   */
  @Test
  public void FileTest() throws Exception {
    mTfs.createFile(new TachyonURI("/xyz"), 64);
    ClientFileInfo fInfo =
        mLocalTachyonCluster.getMasterInfo().getClientFileInfo(new TachyonURI("/xyz"));
    mLocalTachyonCluster.stopTFS();
    FileTestUtil(fInfo);
    String editLogPath = mLocalTachyonCluster.getEditLogPath();
    UnderFileSystem.get(editLogPath, mMasterTachyonConf).delete(editLogPath, true);
    FileTestUtil(fInfo);
  }

  private void FileTestUtil(ClientFileInfo fileInfo) throws IOException, InvalidPathException,
      FileDoesNotExistException {
    String masterJournal = mMasterTachyonConf.get(Constants.MASTER_JOURNAL_FOLDER,
        Constants.DEFAULT_JOURNAL_FOLDER);
    Journal journal = new Journal(masterJournal, "image.data", "log.data", mMasterTachyonConf);
    MasterInfo info = new MasterInfo(new InetSocketAddress(9999), journal, mExecutorService,
        mMasterTachyonConf);
    info.init();
    Assert.assertEquals(2, info.ls(mRootUri, true).size());
    Assert.assertTrue(info.getFileId(mRootUri) != -1);
    Assert.assertTrue(info.getFileId(new TachyonURI("/xyz")) != -1);
    Assert.assertEquals(fileInfo, info.getClientFileInfo(info.getFileId(new TachyonURI("/xyz"))));
    info.stop();
  }

  /**
   * Test journalling of inodes being pinned.
   */
  @Test
  public void PinTest() throws Exception {
    mTfs.mkdir(new TachyonURI("/myFolder"));
    int folderId = mTfs.getFileId(new TachyonURI("/myFolder"));
    mTfs.setPinned(folderId, true);
    int file0Id = mTfs.createFile(new TachyonURI("/myFolder/file0"), 64);
    mTfs.setPinned(file0Id, false);
    int file1Id = mTfs.createFile(new TachyonURI("/myFolder/file1"), 64);
    ClientFileInfo folderInfo = mLocalTachyonCluster.getMasterInfo().getClientFileInfo(folderId);
    ClientFileInfo file0Info = mLocalTachyonCluster.getMasterInfo().getClientFileInfo(file0Id);
    ClientFileInfo file1Info = mLocalTachyonCluster.getMasterInfo().getClientFileInfo(file1Id);
    mLocalTachyonCluster.stopTFS();
    PinTestUtil(folderInfo, file0Info, file1Info);
    String editLogPath = mLocalTachyonCluster.getEditLogPath();
    UnderFileSystem.get(editLogPath, mMasterTachyonConf).delete(editLogPath, true);
    PinTestUtil(folderInfo, file0Info, file1Info);
  }

  private void PinTestUtil(ClientFileInfo folder, ClientFileInfo file0, ClientFileInfo file1)
      throws IOException, InvalidPathException, FileDoesNotExistException {
    String masterJournal = mMasterTachyonConf.get(Constants.MASTER_JOURNAL_FOLDER,
        Constants.DEFAULT_JOURNAL_FOLDER);
    Journal journal = new Journal(masterJournal, "image.data", "log.data", mMasterTachyonConf);
    MasterInfo info = new MasterInfo(new InetSocketAddress(9999), journal, mExecutorService,
        mMasterTachyonConf);
    info.init();
    Assert.assertEquals(
        folder, info.getClientFileInfo(info.getFileId(new TachyonURI("/myFolder"))));
    Assert.assertTrue(
        info.getClientFileInfo(info.getFileId(new TachyonURI("/myFolder"))).isPinned);
    Assert.assertEquals(
        file0, info.getClientFileInfo(info.getFileId(new TachyonURI("/myFolder/file0"))));
    Assert.assertFalse(
        info.getClientFileInfo(info.getFileId(new TachyonURI("/myFolder/file0"))).isPinned);
    Assert.assertEquals(
        file1, info.getClientFileInfo(info.getFileId(new TachyonURI("/myFolder/file1"))));
    Assert.assertTrue(
        info.getClientFileInfo(info.getFileId(new TachyonURI("/myFolder/file1"))).isPinned);
    info.stop();
  }

  /**
   * Test folder creation.
   * 
   * @throws Exception
   */
  @Test
  public void FolderTest() throws Exception {
    mTfs.mkdir(new TachyonURI("/xyz"));
    ClientFileInfo fInfo = mLocalTachyonCluster.getMasterInfo().getClientFileInfo(new TachyonURI("/xyz"));
    mLocalTachyonCluster.stopTFS();
    FolderTest(fInfo);
    String editLogPath = mLocalTachyonCluster.getEditLogPath();
    UnderFileSystem.get(editLogPath, mMasterTachyonConf).delete(editLogPath, true);
    FolderTest(fInfo);
  }

  private void FolderTest(ClientFileInfo fileInfo) throws IOException, InvalidPathException,
      FileDoesNotExistException {
    String masterJournal = mMasterTachyonConf.get(Constants.MASTER_JOURNAL_FOLDER,
        Constants.DEFAULT_JOURNAL_FOLDER);
    Journal journal = new Journal(masterJournal, "image.data", "log.data", mMasterTachyonConf);
    MasterInfo info = new MasterInfo(new InetSocketAddress(9999), journal, mExecutorService,
        mMasterTachyonConf);
    info.init();
    Assert.assertEquals(2, info.ls(mRootUri, true).size());
    Assert.assertTrue(info.getFileId(mRootUri) != -1);
    Assert.assertTrue(info.getFileId(new TachyonURI("/xyz")) != -1);
    Assert.assertEquals(fileInfo, info.getClientFileInfo(info.getFileId(new TachyonURI("/xyz"))));
    info.stop();
  }

  /**
   * Test files creation.
   * 
   * @throws Exception
   */
  @Test
  public void ManyFileTest() throws Exception {
    for (int i = 0; i < 10; i ++) {
      mTfs.createFile(new TachyonURI("/a" + i), (i + 1) * 64);
    }
    mLocalTachyonCluster.stopTFS();
    ManyFileTestUtil();
    String editLogPath = mLocalTachyonCluster.getEditLogPath();
    UnderFileSystem.get(editLogPath, mMasterTachyonConf).delete(editLogPath, true);
    ManyFileTestUtil();
  }

  private void ManyFileTestUtil() throws IOException, InvalidPathException,
      FileDoesNotExistException {
    String masterJournal = mMasterTachyonConf.get(Constants.MASTER_JOURNAL_FOLDER,
        Constants.DEFAULT_JOURNAL_FOLDER);
    Journal journal = new Journal(masterJournal, "image.data", "log.data", mMasterTachyonConf);
    MasterInfo info = new MasterInfo(new InetSocketAddress(9999), journal, mExecutorService,
        mMasterTachyonConf);
    info.init();
    Assert.assertEquals(11, info.ls(mRootUri, true).size());
    Assert.assertTrue(info.getFileId(mRootUri) != -1);
    for (int k = 0; k < 10; k ++) {
      Assert.assertTrue(info.getFileId(new TachyonURI("/a" + k)) != -1);
    }
    info.stop();
  }

  /**
   * Test reading multiple edit logs.
   * 
   * @throws Exception
   */
  @Test
  public void MultiEditLogTest() throws Exception {
    Journal journal = mLocalTachyonCluster.getMasterInfo().getJournal();
    journal.setMaxLogSize(Constants.KB);
    for (int i = 0; i < 124; i ++) {
      mTfs.createFile(new TachyonURI("/a" + i), (i + 10) / 10 * 64);
    }
    mLocalTachyonCluster.stopTFS();
    MultiEditLogTestUtil();
    String editLogPath = mLocalTachyonCluster.getEditLogPath();
    UnderFileSystem.get(editLogPath, mMasterTachyonConf).delete(editLogPath, true);
    MultiEditLogTestUtil();
  }

  private void MultiEditLogTestUtil() throws IOException, InvalidPathException,
      FileDoesNotExistException {
    String masterJournal = mMasterTachyonConf.get(Constants.MASTER_JOURNAL_FOLDER,
        Constants.DEFAULT_JOURNAL_FOLDER);
    Journal journal = new Journal(masterJournal, "image.data", "log.data", mMasterTachyonConf);
    MasterInfo info = new MasterInfo(new InetSocketAddress(9999), journal, mExecutorService,
        mMasterTachyonConf);
    info.init();
    Assert.assertEquals(125, info.ls(mRootUri, true).size());
    Assert.assertTrue(info.getFileId(mRootUri) != -1);
    for (int k = 0; k < 124; k ++) {
      Assert.assertTrue(info.getFileId(new TachyonURI("/a" + k)) != -1);
    }
    info.stop();
  }

  /**
   * Test renaming completed edit logs.
   * 
   * @throws Exception
   */
  @Test
  public void RenameEditLogTest() throws Exception {
    String journalPrefix = "/tmp/JournalDir" + String.valueOf(System.currentTimeMillis());
    String journalPath = journalPrefix + "/log.data";
    String completedStr = journalPrefix + "/completed/";
    UnderFileSystem ufs = UnderFileSystem.get(journalPath, mMasterTachyonConf);
    ufs.delete(journalPrefix, true);
    ufs.mkdirs(journalPrefix, true);
    OutputStream ops = ufs.create(journalPath);
    if (ops != null) {
      ops.close();
    }
    if (ufs != null) {
      ufs.close();
    }

    // Write operation and flush them to completed directory.
    EditLog log = new EditLog(journalPath, false, 0, mMasterTachyonConf);
    log.setMaxLogSize(100);
    for (int i = 0; i < 124; i ++) {
      log.createFile(false, new TachyonURI("/sth" + i), false, Constants.DEFAULT_BLOCK_SIZE_BYTE,
          System.currentTimeMillis());
      log.flush();
    }
    log.close();

    // Rename completed edit logs when loading them.
    ufs = UnderFileSystem.get(completedStr, mMasterTachyonConf);
    int numOfCompleteFiles = ufs.list(completedStr).length;
    Assert.assertTrue(numOfCompleteFiles > 0);
    EditLog.setBackUpLogStartNum(numOfCompleteFiles / 2);
    log = new EditLog(journalPath, false, 0, mMasterTachyonConf);
    int numOfCompleteFilesLeft = numOfCompleteFiles - numOfCompleteFiles / 2 + 1;
    Assert.assertEquals(numOfCompleteFilesLeft, ufs.list(completedStr).length);
    for (int i = 0; i < numOfCompleteFilesLeft; i ++) {
      Assert.assertTrue(ufs.exists(completedStr + i + ".editLog"));
    }
    EditLog.setBackUpLogStartNum(-1);
    log.close();
    ufs.delete(journalPrefix, true);
    if (ufs != null) {
      ufs.close();
    }
  }

  /**
   * Test file and folder creation, and rename;
   * 
   * @throws Exception
   */
  @Test
  public void RenameTest() throws Exception {
    for (int i = 0; i < 10; i ++) {
      mTfs.mkdir(new TachyonURI("/i" + i));
      for (int j = 0; j < 10; j ++) {
        mTfs.createFile(new TachyonURI("/i" + i + "/j" + j), (i + j + 1) * 64);
        mTfs.rename(new TachyonURI("/i" + i + "/j" + j), new TachyonURI("/i" + i + "/jj" + j));
      }
      mTfs.rename(new TachyonURI("/i" + i), new TachyonURI("/ii" + i));
    }
    mLocalTachyonCluster.stopTFS();
    RenameTestUtil();
    String editLogPath = mLocalTachyonCluster.getEditLogPath();
    UnderFileSystem.get(editLogPath, mMasterTachyonConf).delete(editLogPath, true);
    RenameTestUtil();
  }

  private void RenameTestUtil() throws IOException, InvalidPathException, FileDoesNotExistException {
    String masterJournal = mMasterTachyonConf.get(Constants.MASTER_JOURNAL_FOLDER,
        Constants.DEFAULT_JOURNAL_FOLDER);
    Journal journal = new Journal(masterJournal, "image.data", "log.data", mMasterTachyonConf);
    MasterInfo info = new MasterInfo(new InetSocketAddress(9999), journal, mExecutorService,
        mMasterTachyonConf);
    info.init();
    Assert.assertEquals(111, info.ls(mRootUri, true).size());
    Assert.assertTrue(info.getFileId(mRootUri) != -1);
    for (int i = 0; i < 10; i ++) {
      for (int j = 0; j < 10; j ++) {
        Assert.assertTrue(info.getFileId(new TachyonURI("/ii" + i + "/jj" + j)) != -1);
      }
    }
    info.stop();
  }

  /**
   * Test folder creation.
   * 
   * @throws Exception
   */
  @Test
  public void TableTest() throws Exception {
    mTfs.createRawTable(new TachyonURI("/xyz"), 10);
    ClientFileInfo fInfo = mLocalTachyonCluster.getMasterInfo().
        getClientFileInfo(new TachyonURI("/xyz"));
    mLocalTachyonCluster.stopTFS();
    TableTest(fInfo);
    String editLogPath = mLocalTachyonCluster.getEditLogPath();
    UnderFileSystem.get(editLogPath, mMasterTachyonConf).delete(editLogPath, true);
    TableTest(fInfo);
  }

  private void TableTest(ClientFileInfo fileInfo) throws IOException, InvalidPathException,
      FileDoesNotExistException {
    String masterJournal = mMasterTachyonConf.get(Constants.MASTER_JOURNAL_FOLDER,
        Constants.DEFAULT_JOURNAL_FOLDER);
    Journal journal = new Journal(masterJournal, "image.data", "log.data", mMasterTachyonConf);
    MasterInfo info = new MasterInfo(new InetSocketAddress(9999), journal, mExecutorService,
        mMasterTachyonConf);
    info.init();
    Assert.assertEquals(12, info.ls(mRootUri, true).size());
    Assert.assertTrue(info.getFileId(mRootUri) != -1);
    Assert.assertTrue(info.getFileId(new TachyonURI("/xyz")) != -1);
    Assert.assertEquals(fileInfo, info.getClientFileInfo(info.getFileId(new TachyonURI("/xyz"))));
    info.stop();
  }
}<|MERGE_RESOLUTION|>--- conflicted
+++ resolved
@@ -143,12 +143,8 @@
 
   @Before
   public final void before() throws IOException {
-<<<<<<< HEAD
-=======
-    System.setProperty("tachyon.user.quota.unit.bytes", "100");
->>>>>>> 0462fb35
     System.setProperty("fs.hdfs.impl.disable.cache", "true");
-    mLocalTachyonCluster = new LocalTachyonCluster(10000, 1000, Constants.GB);
+    mLocalTachyonCluster = new LocalTachyonCluster(10000, 100, Constants.GB);
     mLocalTachyonCluster.start();
     mTfs = mLocalTachyonCluster.getClient();
     mMasterTachyonConf = mLocalTachyonCluster.getMasterTachyonConf();
