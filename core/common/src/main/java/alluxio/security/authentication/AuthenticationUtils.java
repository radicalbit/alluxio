--- conflicted
+++ resolved
@@ -63,12 +63,7 @@
     AuthType authType = conf.getEnum(Constants.SECURITY_AUTHENTICATION_TYPE, AuthType.class);
     switch (authType) {
       case NOSASL:
-<<<<<<< HEAD
-        return new TFramedTransport.Factory(
-            (int) conf.getBytes(Constants.THRIFT_FRAME_SIZE_BYTES_MAX));
-=======
         return new TFramedTransport.Factory();
->>>>>>> 3efcd2da
       case SIMPLE: // intended to fall through
       case CUSTOM:
         return PlainSaslUtils.getPlainServerTransportFactory(authType, conf);
