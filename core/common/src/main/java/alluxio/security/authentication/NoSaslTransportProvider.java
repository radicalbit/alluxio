--- conflicted
+++ resolved
@@ -58,13 +58,8 @@
   }
 
   @Override
-<<<<<<< HEAD
   public TTransportFactory getServerTransportFactory(NetworkAddressUtils.ServiceType serviceType)
       throws SaslException {
-    return new TFramedTransport.Factory();
-=======
-  public TTransportFactory getServerTransportFactory() throws SaslException {
     return new TFramedTransport.Factory(mThriftFrameSizeMax);
->>>>>>> 857ae4fc
   }
 }