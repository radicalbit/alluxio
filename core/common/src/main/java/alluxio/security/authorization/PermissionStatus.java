/*
 * The Alluxio Open Foundation licenses this work under the Apache License, version 2.0
 * (the “License”). You may not use this work except in compliance with the License, which is
 * available at www.apache.org/licenses/LICENSE-2.0
 *
 * This software is distributed on an "AS IS" basis, WITHOUT WARRANTIES OR CONDITIONS OF ANY KIND,
 * either express or implied, as more fully set forth in the License.
 *
 * See the NOTICE file distributed with this work for information regarding copyright ownership.
 */

package alluxio.security.authorization;

import alluxio.Configuration;
import alluxio.Constants;
import alluxio.exception.ExceptionMessage;
import alluxio.security.LoginUser;
import alluxio.security.User;
import alluxio.security.authentication.AuthenticatedClientUser;
import alluxio.util.CommonUtils;
import alluxio.util.SecurityUtils;

import java.io.IOException;

import javax.annotation.concurrent.NotThreadSafe;

/**
 * The permission status for a file or directory.
 */
@NotThreadSafe
public final class PermissionStatus {
  /** This default umask is used to calculate file permission from directory permission. */
  private static final FileSystemPermission FILE_UMASK =
      new FileSystemPermission(Constants.FILE_DIR_PERMISSION_DIFF);

  private String mUserName;
  private String mGroupName;
  private FileSystemPermission mPermission;

  /**
   * Constructs an instance of {@link PermissionStatus}.
   *
   * @param userName   the user name
   * @param groupName  the group name which the user belongs to
   * @param permission the {@link FileSystemPermission}
   */
  public PermissionStatus(String userName, String groupName, FileSystemPermission permission) {
    mUserName = userName;
    mGroupName = groupName;
    if (permission == null) {
      throw new IllegalArgumentException(ExceptionMessage.PERMISSION_IS_NULL.getMessage());
    }
    mPermission = permission;
  }

  /**
   * Constructs an instance of {@link PermissionStatus}. The permission is represented by short.
   *
   * @param userName   the user name
   * @param groupName  the group name which the user belongs to
   * @param permission the {@link FileSystemPermission} represented by short value
   */
  public PermissionStatus(String userName, String groupName, short permission) {
    this(userName, groupName, new FileSystemPermission(permission));
  }

  /**
   * Constructs an instance of {@link PermissionStatus} cloned from the given permission.
   *
   * @param ps the give permission status
   */
  public PermissionStatus(PermissionStatus ps) {
    this(ps.getUserName(), ps.getGroupName(), new FileSystemPermission(ps.getPermission()));
  }

  /**
   * @return the user name
   */
  public String getUserName() {
    return mUserName;
  }

  /**
   * @return the group name
   */
  public String getGroupName() {
    return mGroupName;
  }

  /**
   * @return the {@link FileSystemPermission}
   */
  public FileSystemPermission getPermission() {
    return mPermission;
  }

  /**
   * Applies umask and updates the permission bits.
   *
   * @param umask the umask to apply
   * @return this {@link PermissionStatus} after umask applied
   */
  public PermissionStatus applyUMask(FileSystemPermission umask) {
    mPermission = mPermission.applyUMask(umask);
    return this;
  }

  /**
   * Applies default umask of newly created files and updates the permission bits.
   *
   * @param conf the runtime configuration of Alluxio
   * @return this {@link PermissionStatus} after umask applied
   */
  public PermissionStatus applyFileUMask(Configuration conf) {
    mPermission =
        mPermission.applyUMask(FileSystemPermission.getUMask(conf)).applyUMask(FILE_UMASK);
    return this;
  }

  /**
   * Applies default umask of newly created directories and updates the permission bits.
   *
   * @param conf the runtime configuration of Alluxio
   * @return this {@link PermissionStatus} after umask applied
   */
  public PermissionStatus applyDirectoryUMask(Configuration conf) {
    mPermission = mPermission.applyUMask(FileSystemPermission.getUMask(conf));
    return this;
  }

  /**
   * Sets the user based on the thrift transport and updates the group to the primary group of the
   * user. If authentication is {@link alluxio.security.authentication.AuthType#NOSASL}, this a
   * no-op.
   *
   * @param conf the runtime configuration of Alluxio
   * @return the {@link PermissionStatus} for a file or a directory
   * @throws IOException when getting login user fails
   */
  public PermissionStatus setUserFromThriftClient(Configuration conf) throws IOException {
    if (!SecurityUtils.isAuthenticationEnabled(conf)) {
      // no authentication, no user to set
      return this;
    }
<<<<<<< HEAD
    if (remote) {
      // get the username through the authentication mechanism

      User user = AuthenticatedClientUser.get(conf);

      if (user == null) {
        throw new IOException(ExceptionMessage.AUTHORIZED_CLIENT_USER_IS_NULL.getMessage());
      }
      return new PermissionStatus(user.getName(), CommonUtils.getPrimaryGroupName(conf,
          user.getName()), FileSystemPermission.getDefault().applyUMask(conf));
=======
    // get the username through the authentication mechanism
    User user = AuthenticatedClientUser.get(conf);
    if (user == null) {
      throw new IOException(ExceptionMessage.AUTHORIZED_CLIENT_USER_IS_NULL.getMessage());
>>>>>>> 1bb8e35c
    }
    mUserName = user.getName();
    mGroupName = CommonUtils.getPrimaryGroupName(conf, user.getName());
    return this;
  }

  /**
   * Sets the user based on the login module and updates the group to the primary group of the user.
   * If authentication is {@link alluxio.security.authentication.AuthType#NOSASL}, this a
   * no-op.
   *
   * @param conf the runtime configuration of Alluxio
   * @return the {@link PermissionStatus} for a file or a directory
   * @throws IOException when getting login user fails
   */
  public PermissionStatus setUserFromLoginModule(Configuration conf) throws IOException {
    if (!SecurityUtils.isAuthenticationEnabled(conf)) {
      // no authentication, no user to set
      return this;
    }
    // get the username through the login module
    String loginUserName = LoginUser.get(conf).getName();
    mUserName = loginUserName;
    mGroupName = CommonUtils.getPrimaryGroupName(conf, loginUserName);
    return this;
  }

  /**
   * Creates the default {@link PermissionStatus} for a file or a directory. Both user and group are
   * empty and the filesystem permission is 0777 by default.
   *
   * @return the {@link PermissionStatus} for a file or a directory
   */
  public static PermissionStatus defaults() {
    // no authentication, every action is permitted
    return new PermissionStatus("", "", FileSystemPermission.getFullFsPermission());
  }

  @Override
  public String toString() {
    return mUserName + ":" + mGroupName + ":" + mPermission;
  }
}<|MERGE_RESOLUTION|>--- conflicted
+++ resolved
@@ -142,23 +142,10 @@
       // no authentication, no user to set
       return this;
     }
-<<<<<<< HEAD
-    if (remote) {
-      // get the username through the authentication mechanism
-
-      User user = AuthenticatedClientUser.get(conf);
-
-      if (user == null) {
-        throw new IOException(ExceptionMessage.AUTHORIZED_CLIENT_USER_IS_NULL.getMessage());
-      }
-      return new PermissionStatus(user.getName(), CommonUtils.getPrimaryGroupName(conf,
-          user.getName()), FileSystemPermission.getDefault().applyUMask(conf));
-=======
     // get the username through the authentication mechanism
     User user = AuthenticatedClientUser.get(conf);
     if (user == null) {
       throw new IOException(ExceptionMessage.AUTHORIZED_CLIENT_USER_IS_NULL.getMessage());
->>>>>>> 1bb8e35c
     }
     mUserName = user.getName();
     mGroupName = CommonUtils.getPrimaryGroupName(conf, user.getName());
