/*
 * The Alluxio Open Foundation licenses this work under the Apache License, version 2.0
 * (the "License"). You may not use this work except in compliance with the License, which is
 * available at www.apache.org/licenses/LICENSE-2.0
 *
 * This software is distributed on an "AS IS" basis, WITHOUT WARRANTIES OR CONDITIONS OF ANY KIND,
 * either express or implied, as more fully set forth in the License.
 *
 * See the NOTICE file distributed with this work for information regarding copyright ownership.
 */

package alluxio.worker;

import alluxio.Configuration;
import alluxio.Constants;
<<<<<<< HEAD
import alluxio.ValidateConf;
import alluxio.Version;
import alluxio.master.MasterContext;
=======
import alluxio.RuntimeConstants;
>>>>>>> 857ae4fc
import alluxio.metrics.MetricsSystem;
import alluxio.security.authentication.AuthType;
import alluxio.security.authentication.TUGIAssumingProcessor;
import alluxio.security.authentication.TransportProvider;
import alluxio.underfs.UnderFileSystem;
import alluxio.util.CommonUtils;
import alluxio.util.ConfigurationUtils;
import alluxio.util.network.NetworkAddressUtils;
import alluxio.util.network.NetworkAddressUtils.ServiceType;
import alluxio.web.UIWebServer;
import alluxio.web.WorkerUIWebServer;
import alluxio.wire.WorkerNetAddress;
import alluxio.worker.block.BlockWorker;
import alluxio.worker.file.FileSystemWorker;

import org.apache.thrift.TMultiplexedProcessor;
import org.apache.thrift.TProcessor;
import org.apache.thrift.protocol.TBinaryProtocol;
import org.apache.thrift.server.TThreadPoolServer;
import org.apache.thrift.transport.TServerSocket;
import org.apache.thrift.transport.TTransportException;
import org.apache.thrift.transport.TTransportFactory;
import org.slf4j.Logger;
import org.slf4j.LoggerFactory;
import com.google.common.base.Throwables;
import com.google.common.collect.Lists;

import java.io.IOException;
import java.net.InetSocketAddress;
import java.util.ArrayList;
import java.util.List;
import java.util.Map;
import java.util.ServiceLoader;

import javax.annotation.concurrent.NotThreadSafe;

/**
 * Entry point for the Alluxio worker program. This class is responsible for initializing the
 * different workers that are configured to run. It also creates the data server which listens
 * for all remote I/O requests for the workers.
 */
@NotThreadSafe
public final class AlluxioWorker {
  private static final Logger LOG = LoggerFactory.getLogger(Constants.LOGGER_TYPE);

  private static AlluxioWorker sAlluxioWorker = null;

  /**
   * Starts the Alluxio worker.
   *
   * A block worker will be started and the Alluxio worker will continue to run until the block
   * worker thread exits.
   *
   * @param args command line arguments, should be empty
   */
  public static void main(String[] args) {
    if (args.length != 0) {
      LOG.info("java -cp {} {}", RuntimeConstants.ALLUXIO_JAR,
          AlluxioWorker.class.getCanonicalName());
      System.exit(-1);
    }

    // validate the conf
    if (!ConfigurationUtils.validateConf(Configuration.createServerConf())) {
      LOG.error("Invalid configuration found");
      System.exit(-1);
    }

    AlluxioWorker worker = get();
    try {
      worker.start();
    } catch (Exception e) {
      LOG.error("Uncaught exception while running Alluxio worker, stopping it and exiting.", e);
      try {
        worker.stop();
      } catch (Exception e2) {
        // continue to exit
        LOG.error("Uncaught exception while stopping Alluxio worker, simply exiting.", e2);
      }
      System.exit(-1);
    }
  }

  /**
   * Returns a handle to the Alluxio worker instance.
   *
   * @return Alluxio worker handle
   */
  public static synchronized AlluxioWorker get() {
    if (sAlluxioWorker == null) {
      sAlluxioWorker = new AlluxioWorker();
    }
    return sAlluxioWorker;
  }

  private Configuration mConfiguration;

  /** The worker serving blocks. */
  private BlockWorker mBlockWorker;

  /** The worker serving file system operations. */
  private FileSystemWorker mFileSystemWorker;

  /** Server for data requests and responses. */
  private DataServer mDataServer;

  /** A list of extra workers to launch based on service loader. */
  private List<Worker> mAdditionalWorkers;

  /** Whether the worker is serving the RPC server. */
  private boolean mIsServingRPC = false;

  /** Worker metrics system. */
  private MetricsSystem mWorkerMetricsSystem;

  /** Worker Web UI server. */
  private UIWebServer mWebServer;

  /** The transport provider to create thrift server transport. */
  private TransportProvider mTransportProvider;

  /** Thread pool for thrift. */
  private TThreadPoolServer mThriftServer;

  /** Server socket for thrift. */
  private TServerSocket mThriftServerSocket;

  /** RPC local port for thrift. */
  private int mRPCPort;

  /** The address for the rpc server. */
  private InetSocketAddress mWorkerAddress;

  /** Net address of this worker. */
  private WorkerNetAddress mNetAddress;

  /** Worker start time in milliseconds. */
  private long mStartTimeMs;

  /**
   * Constructor of {@link AlluxioWorker}.
   */
  public AlluxioWorker() {
    try {
      mStartTimeMs = System.currentTimeMillis();
      mConfiguration = WorkerContext.getConf();

      mBlockWorker = new BlockWorker();
      mFileSystemWorker = new FileSystemWorker(mBlockWorker);

      mAdditionalWorkers = new ArrayList<>();
      List<? extends Worker> workers = Lists.newArrayList(mBlockWorker, mFileSystemWorker);
      // Discover and register the available factories
      // NOTE: ClassLoader is explicitly specified so we don't need to set ContextClassLoader
      ServiceLoader<WorkerFactory> discoveredMasterFactories =
          ServiceLoader.load(WorkerFactory.class, WorkerFactory.class.getClassLoader());
      for (WorkerFactory factory : discoveredMasterFactories) {
        Worker worker = factory.create(workers);
        if (worker != null) {
          mAdditionalWorkers.add(worker);
        }
      }

      connectToUFS();

      // Setup metrics collection system
      mWorkerMetricsSystem = new MetricsSystem("worker", mConfiguration);
      WorkerSource workerSource = WorkerContext.getWorkerSource();
      workerSource.registerGauges(mBlockWorker);
      mWorkerMetricsSystem.registerSource(workerSource);

      // Setup web server
      mWebServer =
          new WorkerUIWebServer(ServiceType.WORKER_WEB, NetworkAddressUtils.getBindAddress(
              ServiceType.WORKER_WEB, mConfiguration), this, mBlockWorker,
              NetworkAddressUtils.getConnectAddress(ServiceType.WORKER_RPC, mConfiguration),
              mStartTimeMs, mConfiguration);

      // Setup Thrift server
      mTransportProvider = TransportProvider.Factory.create(mConfiguration);
      mThriftServerSocket = createThriftServerSocket();
      mRPCPort = NetworkAddressUtils.getThriftPort(mThriftServerSocket);
      // Reset worker RPC port based on assigned port number
      mConfiguration.set(Constants.WORKER_RPC_PORT, Integer.toString(mRPCPort));
      mThriftServer = createThriftServer();

      // Setup Data server
      mDataServer =
          DataServer.Factory.create(
              NetworkAddressUtils.getBindAddress(ServiceType.WORKER_DATA, mConfiguration), this,
              mConfiguration);
      // Reset data server port
      mConfiguration.set(Constants.WORKER_DATA_PORT, Integer.toString(mDataServer.getPort()));

      mWorkerAddress =
          NetworkAddressUtils.getConnectAddress(NetworkAddressUtils.ServiceType.WORKER_RPC,
              mConfiguration);
    } catch (Exception e) {
      LOG.error("Failed to initialize {}", this.getClass().getName(), e);
      System.exit(-1);
    }
  }

  /**
   * @return the start time of the worker in milliseconds
   */
  public long getStartTimeMs() {
    return mStartTimeMs;
  }

  /**
   * @return the uptime of the worker in milliseconds
   */
  public long getUptimeMs() {
    return System.currentTimeMillis() - mStartTimeMs;
  }

  /**
   * @return the worker RPC service bind host
   */
  public String getRPCBindHost() {
    return NetworkAddressUtils.getThriftSocket(mThriftServerSocket).getInetAddress()
        .getHostAddress();
  }

  /**
   * @return the worker RPC service port
   */
  public int getRPCLocalPort() {
    return mRPCPort;
  }

  /**
   * @return the worker data service bind host (used by unit test only)
   */
  public String getDataBindHost() {
    return mDataServer.getBindHost();
  }

  /**
   * @return the worker data service port (used by unit test only)
   */
  public int getDataLocalPort() {
    return mDataServer.getPort();
  }

  /**
   * @return the worker web service bind host (used by unit test only)
   */
  public String getWebBindHost() {
    return mWebServer.getBindHost();
  }

  /**
   * @return the worker web service port (used by unit test only)
   */
  public int getWebLocalPort() {
    return mWebServer.getLocalPort();
  }

  /**
   * @return the block worker
   */
  public BlockWorker getBlockWorker() {
    return mBlockWorker;
  }

  /**
   * @return the file system worker
   */
  public FileSystemWorker getFileSystemWorker() {
    return mFileSystemWorker;
  }

  /**
   * @return this worker's rpc address
   */
  public InetSocketAddress getWorkerAddress() {
    return mWorkerAddress;
  }

  /**
   * Gets this worker's {@link WorkerNetAddress}, which is the worker's hostname, rpc
   * server port, data server port, and web server port.
   *
   * @return the worker's net address
   */
  public WorkerNetAddress getNetAddress() {
    return mNetAddress;
  }

  /**
   * Starts the Alluxio worker server.
   *
   * @throws Exception if the workers fail to start
   */
  public void start() throws Exception {
    // NOTE: the order to start different services is sensitive. If you change it, do it cautiously.

    // Start serving metrics system, this will not block
    mWorkerMetricsSystem.start();

    // Start serving the web server, this will not block
    // Requirement: metrics system started so we could add the metrics servlet to the web server
    // Consequence: when starting webserver, the webport will be updated.
    mWebServer.addHandler(mWorkerMetricsSystem.getServletHandler());
    mWebServer.startWebServer();

    // Set updated net address for this worker in context
    // Requirement: RPC, web, and dataserver ports are updated
    // Consequence: create a NetAddress object and set it into WorkerContext
    mNetAddress =
        new WorkerNetAddress()
            .setHost(NetworkAddressUtils.getConnectHost(ServiceType.WORKER_RPC, mConfiguration))
            .setRpcPort(mConfiguration.getInt(Constants.WORKER_RPC_PORT))
            .setDataPort(getDataLocalPort())
            .setWebPort(mConfiguration.getInt(Constants.WORKER_WEB_PORT));
    WorkerContext.setWorkerNetAddress(mNetAddress);

    // Start each worker
    // Requirement: NetAddress set in WorkerContext, so block worker can initialize BlockMasterSync
    // Consequence: worker id is granted
    startWorkers();
    LOG.info("Started Alluxio worker with id {}", WorkerIdRegistry.getWorkerId());

    mIsServingRPC = true;

    // Start serving RPC, this will block
    LOG.info("Alluxio worker version {} started @ {}", RuntimeConstants.VERSION, mWorkerAddress);
    mThriftServer.serve();
    LOG.info("Alluxio worker version {} ended @ {}", RuntimeConstants.VERSION, mWorkerAddress);
  }

  /**
   * Stops the Alluxio worker server.
   *
   * @throws Exception if the workers fail to stop
   */
  public void stop() throws Exception {
    if (mIsServingRPC) {
      LOG.info("Stopping RPC server on Alluxio worker @ {}", mWorkerAddress);
      stopServing();
      stopWorkers();
      mIsServingRPC = false;
    } else {
      LOG.info("Stopping Alluxio worker @ {}", mWorkerAddress);
    }
  }

  private void startWorkers() throws Exception {
    mBlockWorker.start();
    mFileSystemWorker.start();
    // start additional workers
    for (Worker worker : mAdditionalWorkers) {
      worker.start();
    }
  }

  private void stopWorkers() throws Exception {
    // stop additional workers
    for (Worker worker : mAdditionalWorkers) {
      worker.stop();
    }
    mFileSystemWorker.stop();
    mBlockWorker.stop();
  }

  private void stopServing() throws IOException {
    mDataServer.close();
    mThriftServer.stop();
    mThriftServerSocket.close();
    mWorkerMetricsSystem.stop();
    try {
      mWebServer.shutdownWebServer();
    } catch (Exception e) {
      LOG.error("Failed to stop web server", e);
    }
    mWorkerMetricsSystem.stop();

    // TODO(binfan): investigate why we need to close dataserver again. There used to be a comment
    // saying the reason to stop and close again is due to some issues in Thrift.
    while (!mDataServer.isClosed()) {
      mDataServer.close();
      CommonUtils.sleepMs(100);
    }
  }

  private void registerServices(TMultiplexedProcessor processor, Map<String, TProcessor> services) {
    for (Map.Entry<String, TProcessor> service : services.entrySet()) {
      processor.registerProcessor(service.getKey(), service.getValue());
    }
  }

  /**
   * Helper method to create a {@link org.apache.thrift.server.TThreadPoolServer} for handling
   * incoming RPC requests.
   *
   * @return a thrift server
   */
  private TThreadPoolServer createThriftServer() {
    int minWorkerThreads = mConfiguration.getInt(Constants.WORKER_WORKER_BLOCK_THREADS_MIN);
    int maxWorkerThreads = mConfiguration.getInt(Constants.WORKER_WORKER_BLOCK_THREADS_MAX);
    TMultiplexedProcessor multiplexedProcessor = new TMultiplexedProcessor();

    registerServices(multiplexedProcessor, mBlockWorker.getServices());
    registerServices(multiplexedProcessor, mFileSystemWorker.getServices());
    // register additional workers for RPC service
    for (Worker worker: mAdditionalWorkers) {
      registerServices(multiplexedProcessor, worker.getServices());
    }

    TProcessor processor = WorkerContext.getConf()
            .getEnum(Constants.SECURITY_AUTHENTICATION_TYPE, AuthType.class).equals(AuthType.KERBEROS)
            ? new TUGIAssumingProcessor(multiplexedProcessor) : multiplexedProcessor;

    // Return a TTransportFactory based on the authentication type
    TTransportFactory tTransportFactory;
    try {
      tTransportFactory = mTransportProvider.getServerTransportFactory(ServiceType.WORKER_RPC);
    } catch (IOException e) {
      throw Throwables.propagate(e);
    }
    TThreadPoolServer.Args args = new TThreadPoolServer.Args(mThriftServerSocket)
        .minWorkerThreads(minWorkerThreads).maxWorkerThreads(maxWorkerThreads).processor(processor)
        .transportFactory(tTransportFactory)
        .protocolFactory(new TBinaryProtocol.Factory(true, true));
    if (WorkerContext.getConf().getBoolean(Constants.IN_TEST_MODE)) {
      args.stopTimeoutVal = 0;
    } else {
      args.stopTimeoutVal = Constants.THRIFT_STOP_TIMEOUT_SECONDS;
    }
    return new TThreadPoolServer(args);
  }

  /**
   * Helper method to create a {@link org.apache.thrift.transport.TServerSocket} for the RPC server.
   *
   * @return a thrift server socket
   */
  private TServerSocket createThriftServerSocket() {
    try {
      return new TServerSocket(
          NetworkAddressUtils.getBindAddress(ServiceType.WORKER_RPC, mConfiguration));
    } catch (TTransportException e) {
      LOG.error(e.getMessage(), e);
      throw Throwables.propagate(e);
    }
  }

  /**
<<<<<<< HEAD
   * Verifies that no parameters are passed in.
   *
   * @param args command line arguments
   */
  private static void checkArgs(String[] args) {
    if (args.length != 0) {
      LOG.info("Usage: java AlluxioWorker");
      System.exit(-1);
    }
  }

  /*
  FIXME mechanism for enabling sasl with hadoop token
   */
  private void connectToUFS() throws IOException {
    Configuration conf = WorkerContext.getConf();
    String ufsAddress = conf.get(Constants.UNDERFS_ADDRESS);
    UnderFileSystem ufs = UnderFileSystem.get(ufsAddress, conf);
    ufs.connectFromWorker(conf, NetworkAddressUtils.getConnectHost(ServiceType.WORKER_RPC, conf));
  }

  /**
   * @return the master metric system reference
=======
   * @return the worker metric system reference
>>>>>>> 857ae4fc
   */
  public MetricsSystem getWorkerMetricsSystem() {
    return mWorkerMetricsSystem;
  }
}<|MERGE_RESOLUTION|>--- conflicted
+++ resolved
@@ -13,13 +13,7 @@
 
 import alluxio.Configuration;
 import alluxio.Constants;
-<<<<<<< HEAD
-import alluxio.ValidateConf;
-import alluxio.Version;
-import alluxio.master.MasterContext;
-=======
 import alluxio.RuntimeConstants;
->>>>>>> 857ae4fc
 import alluxio.metrics.MetricsSystem;
 import alluxio.security.authentication.AuthType;
 import alluxio.security.authentication.TUGIAssumingProcessor;
@@ -470,7 +464,6 @@
   }
 
   /**
-<<<<<<< HEAD
    * Verifies that no parameters are passed in.
    *
    * @param args command line arguments
@@ -493,10 +486,7 @@
   }
 
   /**
-   * @return the master metric system reference
-=======
    * @return the worker metric system reference
->>>>>>> 857ae4fc
    */
   public MetricsSystem getWorkerMetricsSystem() {
     return mWorkerMetricsSystem;
