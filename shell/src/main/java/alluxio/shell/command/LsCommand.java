--- conflicted
+++ resolved
@@ -77,10 +77,10 @@
     }
   }
 
-  private void printLsString(URIStatus status) {
-    System.out.print(formatLsString(SecurityUtils.isSecurityEnabled(), status.isFolder(),
-        FormatUtils.formatMode((short) status.getMode(), status.isFolder()), status.getOwner(),
-        status.getGroup(), status.getLength(), status.getCreationTimeMs(),
+  private void printLsString(URIStatus status, ListStatusOptions options) {
+    System.out.print(formatLsString(options.ismRawSize(), SecurityUtils.isSecurityEnabled(),
+        status.isFolder(), FormatUtils.formatMode((short) status.getMode(), status.isFolder()),
+        status.getOwner(), status.getGroup(), status.getLength(), status.getCreationTimeMs(),
         100 == status.getInMemoryPercentage(), status.getPath()));
   }
 
@@ -110,18 +110,14 @@
         .addOption(RECURSIVE_OPTION)
         .addOption(FORCE_OPTION)
         .addOption(LIST_DIR_AS_FILE_OPTION)
-<<<<<<< HEAD
-        .addOption(LIST_PINNED_FILES_OPTION);
-=======
+        .addOption(LIST_PINNED_FILES_OPTION)
         .addOption(LIST_RAW_SIZE_OPTION);
->>>>>>> ec3f1f01
   }
 
   /**
    * Displays information for all directories and files directly under the path specified in args.
    *
    * @param path The {@link AlluxioURI} path as the input of the command
-<<<<<<< HEAD
    * @param options ListStatusOptions for the given path
    * @throws AlluxioException when Alluxio exception occurs
    * @throws IOException when non-Alluxio exception occurs
@@ -135,50 +131,21 @@
           return;
         }
       }
-      printLsString(status);
-=======
-   * @param recursive Whether list the path recursively
-   * @param dirAsFile list the directory status as a plain file
-   * @param rawSize print raw sizes
-   * @throws AlluxioException when Alluxio exception occurs
-   * @throws IOException when non-Alluxio exception occurs
-   */
-  private void ls(AlluxioURI path, boolean recursive, boolean forceLoadMetadata, boolean dirAsFile,
-                  boolean rawSize)
-      throws AlluxioException, IOException {
-    if (dirAsFile) {
-      URIStatus status = mFileSystem.getStatus(path);
-      System.out.print(
-          formatLsString(rawSize, SecurityUtils.isSecurityEnabled(), status.isFolder(),
-          FormatUtils.formatMode((short) status.getMode(), status.isFolder()), status.getOwner(),
-          status.getGroup(), status.getLength(), status.getCreationTimeMs(),
-          100 == status.getInMemoryPercentage(), status.getPath()));
->>>>>>> ec3f1f01
+      printLsString(status, options);
       return;
     }
 
     List<URIStatus> statuses = listStatusSortedByIncreasingCreationTime(path, options);
     for (URIStatus status : statuses) {
-<<<<<<< HEAD
       if (options.ismPinned()) {
         if (status.isPinned()) {
-          printLsString(status);
+          printLsString(status, options);
         }
       } else {
-        printLsString(status);
+        printLsString(status, options);
       }
       if (options.ismRecursive() && status.isFolder()) {
         ls(new AlluxioURI(path.getScheme(), path.getAuthority(), status.getPath()), options);
-=======
-      System.out.print(
-          formatLsString(rawSize, SecurityUtils.isSecurityEnabled(), status.isFolder(),
-          FormatUtils.formatMode((short) status.getMode(), status.isFolder()), status.getOwner(),
-          status.getGroup(), status.getLength(), status.getCreationTimeMs(),
-          100 == status.getInMemoryPercentage(), status.getPath()));
-      if (recursive && status.isFolder()) {
-        ls(new AlluxioURI(path.getScheme(), path.getAuthority(), status.getPath()), true,
-            forceLoadMetadata, false, rawSize);
->>>>>>> ec3f1f01
       }
     }
   }
@@ -205,7 +172,6 @@
 
   @Override
   public void runCommand(AlluxioURI path, CommandLine cl) throws AlluxioException, IOException {
-<<<<<<< HEAD
     ListStatusOptions listStatusOptions = ListStatusOptions.defaults();
     if (cl.hasOption("f")) {
       listStatusOptions.setLoadMetadataType(LoadMetadataType.Always);
@@ -214,15 +180,13 @@
     listStatusOptions.setmRecursive(cl.hasOption("R"));
     listStatusOptions.setmDirAsFile(cl.hasOption("d"));
     listStatusOptions.setmPinned(cl.hasOption("p"));
+    listStatusOptions.setmRawSize(cl.hasOption("raw"));
     ls(path, listStatusOptions);
-=======
-    ls(path, cl.hasOption("R"), cl.hasOption("f"), cl.hasOption("d"), cl.hasOption("raw"));
->>>>>>> ec3f1f01
   }
 
   @Override
   public String getUsage() {
-    return "ls [-R|-d|-f|-raw] <path>";
+    return "ls [-R|-d|-f|-raw|-p] <path>";
   }
 
   @Override
@@ -231,10 +195,7 @@
         + " Specify -R to display files and directories recursively."
         + " Specify -d to list directories as plain files."
         + " Specify -f to force loading files in the directory."
-<<<<<<< HEAD
+        + " Specify -raw to print raw sizes."
         + " Specify -p to list all the pinned files.";
-=======
-        + " Specify -raw to print raw sizes.";
->>>>>>> ec3f1f01
   }
 }