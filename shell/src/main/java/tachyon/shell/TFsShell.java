--- conflicted
+++ resolved
@@ -119,19 +119,13 @@
    * @return 0 if command is successful, -1 if an error occurred.
    * @throws IOException
    */ 
-  public int loadFile(String[] argv) throws IOException {
-    if (argv.length != 2) {
-      System.out.println("Usage: tfs loadFile <filename>");
-      return -1;
-    }
-
-    TachyonURI filePath = new TachyonURI(argv[1]);
+  public int loadFile(TachyonURI filePath) throws IOException {
     TachyonFS tachyonClient = createFS(filePath);
     int ret = loadPath(tachyonClient, filePath);
     if (ret == 0) {
-      System.out.println("File " + filePath + " loaded");
-    } else {
-      System.out.println("Operation failed");
+      System.out.println(filePath + " loaded");
+    } else {
+      System.out.println("Loading " + filePath + " failed");
     }
     return ret;
   }
@@ -539,6 +533,7 @@
         || cmd.equals("rmr") 
         || cmd.equals("tail")
         || cmd.equals("touch") 
+        || cmd.equals("loadFile")
         || cmd.equals("fileinfo") 
         || cmd.equals("location")
         || cmd.equals("report") 
@@ -706,17 +701,9 @@
       } else if (cmd.equals("tail")) {
         return tail(path);
       } else if (cmd.equals("touch")) {
-<<<<<<< HEAD
-        exitCode = touch(argv);
+        return touch(path);
       } else if (cmd.equals("loadFile")) {
-        exitCode = loadFile(argv);
-      } else if (cmd.equals("copyFromLocal")) {
-        exitCode = copyFromLocal(argv);
-      } else if (cmd.equals("copyToLocal")) {
-        exitCode = copyToLocal(argv);
-=======
-        return touch(path);
->>>>>>> 8b2a8127
+        return loadFile(path);
       } else if (cmd.equals("fileinfo")) {
         return fileinfo(path);
       } else if (cmd.equals("location")) {
