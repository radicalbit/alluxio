--- conflicted
+++ resolved
@@ -73,9 +73,8 @@
     os.close();
   }
 
-<<<<<<< HEAD
   /**
-   * Create a non-empty file.
+   * Creates a non-empty file.
    *
    * @param path path to the file
    * @param size the file size
@@ -94,7 +93,6 @@
     os.close();
 
   }
-=======
+
   private UnderFileSystemUtils() {} // prevent instantiation
->>>>>>> 8cdc4bd6
 }