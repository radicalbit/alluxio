/*
 * Licensed to the University of California, Berkeley under one or more contributor license
 * agreements. See the NOTICE file distributed with this work for additional information regarding
 * copyright ownership. The ASF licenses this file to You under the Apache License, Version 2.0 (the
 * "License"); you may not use this file except in compliance with the License. You may obtain a
 * copy of the License at
 *
 * http://www.apache.org/licenses/LICENSE-2.0
 *
 * Unless required by applicable law or agreed to in writing, software distributed under the License
 * is distributed on an "AS IS" BASIS, WITHOUT WARRANTIES OR CONDITIONS OF ANY KIND, either express
 * or implied. See the License for the specific language governing permissions and limitations under
 * the License.
 */

package tachyon.hadoop;

import java.io.FileNotFoundException;
import java.io.IOException;
import java.net.URI;
import java.util.ArrayList;
import java.util.List;

import org.apache.hadoop.conf.Configuration;
import org.apache.hadoop.fs.BlockLocation;
import org.apache.hadoop.fs.FSDataInputStream;
import org.apache.hadoop.fs.FSDataOutputStream;
import org.apache.hadoop.fs.FileStatus;
import org.apache.hadoop.fs.Path;
import org.apache.hadoop.fs.permission.FsPermission;
import org.apache.hadoop.util.Progressable;
import org.slf4j.Logger;
import org.slf4j.LoggerFactory;

import com.google.common.base.Preconditions;
import com.google.common.collect.Lists;

import tachyon.Constants;
import tachyon.TachyonURI;
import tachyon.client.ClientContext;
import tachyon.client.file.FileOutStream;
import tachyon.client.file.FileSystemContext;
import tachyon.client.file.FileSystemMasterClient;
import tachyon.client.file.FileSystem;
import tachyon.client.file.URIStatus;
import tachyon.client.file.options.CreateDirectoryOptions;
import tachyon.client.file.options.CreateFileOptions;
import tachyon.client.file.options.DeleteOptions;
<<<<<<< HEAD
import tachyon.client.file.options.MkdirOptions;
import tachyon.client.file.options.OutStreamOptions;
import tachyon.client.file.options.SetAclOptions;
=======
>>>>>>> 292a0fab
import tachyon.conf.TachyonConf;
import tachyon.exception.ConnectionFailedException;
import tachyon.exception.ExceptionMessage;
import tachyon.exception.FileDoesNotExistException;
import tachyon.exception.InvalidPathException;
import tachyon.exception.PreconditionMessage;
import tachyon.exception.TachyonException;
import tachyon.thrift.FileBlockInfo;
import tachyon.thrift.WorkerNetAddress;
import tachyon.util.CommonUtils;

/**
 * Base class for Apache Hadoop based Tachyon {@link org.apache.hadoop.fs.FileSystem}. This class
 * really just delegates to {@link tachyon.client.file.FileSystem} for most operations.
 *
 * All implementing classes must define {@link #isZookeeperMode()} which states if fault tolerant is
 * used and {@link #getScheme()} for Hadoop's {@link java.util.ServiceLoader} support.
 */
abstract class AbstractTFS extends org.apache.hadoop.fs.FileSystem {
  public static final String FIRST_COM_PATH = "tachyon_dep/";
  public static final String RECOMPUTE_PATH = "tachyon_recompute/";

  private static final Logger LOG = LoggerFactory.getLogger(Constants.LOGGER_TYPE);
  // Always tell Hadoop that we have 3x replication.
  private static final int BLOCK_REPLICATION_CONSTANT = 3;

  private String mUnderFSAddress;

  private URI mUri = null;
  private Path mWorkingDir = new Path(TachyonURI.SEPARATOR);
  private Statistics mStatistics = null;
  private FileSystem mTFS = null;
  private String mTachyonHeader = null;
  private final TachyonConf mTachyonConf = ClientContext.getConf();

  @Override
  public FSDataOutputStream append(Path cPath, int bufferSize, Progressable progress)
      throws IOException {
    LOG.info("append({}, {}, {})", cPath, bufferSize, progress);
    if (mStatistics != null) {
      mStatistics.incrementWriteOps(1);
    }
    TachyonURI path = new TachyonURI(Utils.getPathWithoutScheme(cPath));
    try {
      if (!mTFS.exists(path)) {
        return new FSDataOutputStream(mTFS.createFile(path), mStatistics);
      } else {
        throw new IOException(ExceptionMessage.FILE_ALREADY_EXISTS.getMessage(path));
      }
    } catch (InvalidPathException e) {
      throw new IOException(e);
    } catch (TachyonException e) {
      throw new IOException(e);
    }
  }

  @Override
  public void close() throws IOException {
    super.close();
  }

  /**
   * Attempts to create a file. Overwrite will not succeed if the path exists and is a folder.
   *
   * @param cPath path to create
   * @param permission permissions of the created file/folder
   * @param overwrite overwrite if file exists
   * @param bufferSize the size in bytes of the buffer to be used
   * @param replication under filesystem replication factor
   * @param blockSize block size in bytes
   * @param progress queryable progress
   * @return an {@link FSDataOutputStream} created at the indicated path of a file
   * @throws IOException if overwrite is not specified and the path already exists or if the path is
   *         a folder
   */
  @Override
  public FSDataOutputStream create(Path cPath, FsPermission permission, boolean overwrite,
      int bufferSize, short replication, long blockSize, Progressable progress) throws IOException {
    LOG.info("create({}, {}, {}, {}, {}, {}, {})", cPath, permission, overwrite, bufferSize,
        replication, blockSize, progress);
    if (mStatistics != null) {
      mStatistics.incrementWriteOps(1);
    }

    // Check whether the file already exists, and delete it if overwrite is true
    TachyonURI path = new TachyonURI(Utils.getPathWithoutScheme(cPath));
    try {
      if (mTFS.exists(path)) {
        if (!overwrite) {
          throw new IOException(ExceptionMessage.FILE_ALREADY_EXISTS.getMessage(cPath.toString()));
        }
        if (mTFS.getStatus(path).isFolder()) {
          throw new IOException(
              ExceptionMessage.FILE_CREATE_IS_DIRECTORY.getMessage(cPath.toString()));
        }
        mTFS.delete(path);
      }
    } catch (TachyonException e) {
      throw new IOException(e);
    }

    // The file no longer exists at this point, so we can create it
    CreateFileOptions options = CreateFileOptions.defaults().setBlockSizeBytes(blockSize);
    try {
      FileOutStream outStream = mTFS.createFile(path, options);
      return new FSDataOutputStream(outStream, mStatistics);
    } catch (TachyonException e) {
      throw new IOException(e);
    }
  }

  /**
   * Opens an {@link FSDataOutputStream} at the indicated Path with
   * write-progress reporting. Same as
   * {@link #create(Path, boolean, int, short, long, Progressable)}, except fails if parent
   * directory doesn't already exist.
   *
   * TODO(hy): We need to refactor this method after having a new internal API support (TACHYON-46).
   *
   * @param cPath the file name to open
   * @param overwrite if a file with this name already exists, then if true, the file will be
   *        overwritten, and if false an error will be thrown.
   * @param bufferSize the size of the buffer to be used
   * @param replication required block replication for the file
   * @param blockSize the size in bytes of the buffer to be used
   * @param progress queryable progress
   * @throws IOException if 1) overwrite is not specified and the path already exists, 2) if the
   *         path is a folder, or 3) the parent directory does not exist
   * @see {@link #setPermission(Path, FsPermission)}
   * @deprecated API only for 0.20-append
   */
  @Override
  @Deprecated
  public FSDataOutputStream createNonRecursive(Path cPath, FsPermission permission,
      boolean overwrite, int bufferSize, short replication, long blockSize, Progressable progress)
          throws IOException {
    TachyonURI parentPath = new TachyonURI(Utils.getPathWithoutScheme(cPath.getParent()));
    ensureExists(parentPath);
    return this.create(cPath, permission, overwrite, bufferSize, replication, blockSize, progress);
  }

  /**
   * Attempts to delete the file or directory with the specified path.
   *
   * @param path path to delete
   * @return true if one or more files/directories were deleted; false otherwise
   * @throws IOException if the path failed to be deleted due to some constraint
   * @deprecated Use {@link #delete(Path, boolean)} instead.
   */
  @Override
  @Deprecated
  public boolean delete(Path path) throws IOException {
    return delete(path, true);
  }

  /**
   * Attempts to delete the file or directory with the specified path.
   *
   * @param cPath path to delete
   * @param recursive if true, will attempt to delete all children of the path
   * @return true if one or more files/directories were deleted; false otherwise
   * @throws IOException if the path failed to be deleted due to some constraint (ie. non empty
   *         directory with recursive flag disabled)
   */
  @Override
  public boolean delete(Path cPath, boolean recursive) throws IOException {
    LOG.info("delete({}, {})", cPath, recursive);
    if (mStatistics != null) {
      mStatistics.incrementWriteOps(1);
    }
    TachyonURI path = new TachyonURI(Utils.getPathWithoutScheme(cPath));
    DeleteOptions options = DeleteOptions.defaults().setRecursive(recursive);
    try {
      mTFS.delete(path, options);
      return true;
    } catch (InvalidPathException e) {
      LOG.info("delete failed: {}", e.getMessage());
      return false;
    } catch (FileDoesNotExistException e) {
      LOG.info("delete failed: {}", e.getMessage());
      return false;
    } catch (TachyonException e) {
      throw new IOException(e);
    }
  }

  @Override
  public long getDefaultBlockSize() {
    return mTachyonConf.getBytes(Constants.USER_BLOCK_SIZE_BYTES_DEFAULT);
  }

  @Override
  public BlockLocation[] getFileBlockLocations(FileStatus file, long start, long len)
      throws IOException {
    if (file == null) {
      return null;
    }
    if (mStatistics != null) {
      mStatistics.incrementReadOps(1);
    }

    TachyonURI path = new TachyonURI(Utils.getPathWithoutScheme(file.getPath()));
    URIStatus status;
    try {
      status = mTFS.getStatus(path);
    } catch (TachyonException e) {
      throw new IOException(e);
    }
    List<FileBlockInfo> blocks = getFileBlocks(path);

    List<BlockLocation> blockLocations = new ArrayList<BlockLocation>();
    for (int k = 0; k < blocks.size(); k ++) {
      FileBlockInfo info = blocks.get(k);
      long offset = info.getOffset();
      long end = offset + info.blockInfo.getLength();
      // Check if there is any overlapping between [start, start+len] and [offset, end]
      if (end >= start && offset <= start + len) {
        ArrayList<String> names = new ArrayList<String>();
        ArrayList<String> hosts = new ArrayList<String>();
        List<WorkerNetAddress> addrs = Lists.newArrayList();
        // add the existing in-memory block locations first
        for (tachyon.thrift.BlockLocation location : info.getBlockInfo().getLocations()) {
          addrs.add(location.getWorkerAddress());
        }
        // then add under file system location
        addrs.addAll(info.getUfsLocations());
        for (WorkerNetAddress addr : addrs) {
          // Name format is "hostname:data transfer port"
          String name = addr.host + ":" + addr.dataPort;
          LOG.debug("getFileBlockLocations : adding name : {}", name);
          names.add(name);
          hosts.add(addr.host);
        }
        blockLocations.add(new BlockLocation(CommonUtils.toStringArray(names),
            CommonUtils.toStringArray(hosts), offset, info.blockInfo.getLength()));
      }
    }

    BlockLocation[] ret = new BlockLocation[blockLocations.size()];
    blockLocations.toArray(ret);
    return ret;
  }

  /**
   * {@inheritDoc}
   *
   * If the file does not exist in Tachyon, query it from HDFS.
   */
  @Override
  public FileStatus getFileStatus(Path path) throws IOException {
    TachyonURI tPath = new TachyonURI(Utils.getPathWithoutScheme(path));
    Path hdfsPath = Utils.getHDFSPath(tPath, mUnderFSAddress);

    LOG.info("getFileStatus({}): HDFS Path: {} Tachyon Path: {}{}", path, hdfsPath, mTachyonHeader,
        tPath);
    if (mStatistics != null) {
      mStatistics.incrementReadOps(1);
    }
    URIStatus fileStatus;
    try {
      fileStatus = mTFS.getStatus(tPath);
    } catch (FileDoesNotExistException e) {
      throw new FileNotFoundException(e.getMessage());
    } catch (TachyonException e) {
      throw new IOException(e);
    }

    FileStatus ret = new FileStatus(fileStatus.getLength(), fileStatus.isFolder(),
        BLOCK_REPLICATION_CONSTANT, fileStatus.getBlockSizeBytes(), fileStatus.getCreationTimeMs(),
            fileStatus.getCreationTimeMs(), new FsPermission((short) fileStatus.getPermission()),
            fileStatus.getUserName(), fileStatus.getGroupName(), new Path(mTachyonHeader + tPath));
    return ret;
  }

  /**
<<<<<<< HEAD
   * Changes owner or group of a path (i.e. a file or a directory). If username is null, the
   * original username remains unchanged. Same as groupname. If username and groupname are non-null,
   * both of them will be changed.
   *
   * @param path path to set owner or group
   * @param username username to be set
   * @param groupname groupname to be set
   * @throws IOException if changing owner or group of the path failed
   */
  @Override
  public void setOwner(Path path, final String username, final String groupname)
      throws IOException {
    TachyonURI tPath = new TachyonURI(Utils.getPathWithoutScheme(path));
    Path hdfsPath = Utils.getHDFSPath(tPath, mUnderFSAddress);
    LOG.info("setOwner({},{},{}) HDFS Path: {} Tachyon Path: {}{}", path, username, groupname,
        hdfsPath, mTachyonHeader, tPath);
    try {
      SetAclOptions.Builder optionsBuilder = new SetAclOptions.Builder();
      boolean ownerOrGroupChanged = false;
      if (username != null && !username.isEmpty()) {
        optionsBuilder.setOwner(username).setRecursive(false);
        ownerOrGroupChanged = true;
      }
      if (groupname != null && !groupname.isEmpty()) {
        optionsBuilder.setGroup(groupname).setRecursive(false);
        ownerOrGroupChanged = true;
      }
      if (ownerOrGroupChanged) {
        mTFS.setAcl(tPath, optionsBuilder.build());
      }
    } catch (TachyonException e) {
      throw new IOException(e);
    }
  }

  /**
   * Changes permission of a path.
   *
   * @param path path to set permission
   * @param permission permission set to path
   * @throws IOException if the path failed to be changed permission
   */
  public void setPermission(Path path, FsPermission permission) throws IOException {
    TachyonURI tPath = new TachyonURI(Utils.getPathWithoutScheme(path));
    Path hdfsPath = Utils.getHDFSPath(tPath, mUnderFSAddress);
    LOG.info("setPermission({},{}) HDFS Path: {} Tachyon Path: {}{}", path, permission.toString(),
        hdfsPath, mTachyonHeader, tPath);
    try {
      SetAclOptions options =
          new SetAclOptions.Builder().setPermission(permission.toShort()).setRecursive(false)
              .build();
      mTFS.setAcl(tPath, options);
    } catch (TachyonException e) {
      throw new IOException(e);
    }
  }

  /**
   * Gets the URI schema that maps to the {@link FileSystem}. This was introduced in Hadoop 2.x as
   * a means to make loading new {@link FileSystem}s simpler. This doesn't exist in Hadoop 1.x, so
   * cannot put {@literal @Override}.
=======
   * Gets the URI schema that maps to the {@link org.apache.hadoop.fs.FileSystem}. This was
   * introduced in Hadoop 2.x as a means to make loading new {@link org.apache.hadoop.fs.FileSystem}
   * s simpler. This doesn't exist in Hadoop 1.x, so cannot put {@literal @Override}.
>>>>>>> 292a0fab
   *
   * @return schema hadoop should map to
   *
   * @see org.apache.hadoop.fs.FileSystem#createFileSystem(java.net.URI,
   *      org.apache.hadoop.conf.Configuration)
   */
  public abstract String getScheme();

  @Override
  public URI getUri() {
    return mUri;
  }

  @Override
  public Path getWorkingDirectory() {
    LOG.info("getWorkingDirectory: {}", mWorkingDir);
    return mWorkingDir;
  }

  /**
   * {@inheritDoc}
   *
   * Sets up a lazy connection to Tachyon through mTFS.
   */
  @Override
  public void initialize(URI uri, Configuration conf) throws IOException {
    Preconditions.checkNotNull(uri.getHost(), PreconditionMessage.URI_HOST_NULL);
    Preconditions.checkNotNull(uri.getPort(), PreconditionMessage.URI_PORT_NULL);
    super.initialize(uri, conf);
    LOG.info("initialize({}, {}). Connecting to Tachyon: {}", uri, conf, uri.toString());
    Utils.addS3Credentials(conf);
    setConf(conf);
    mTachyonHeader = getScheme() + "://" + uri.getHost() + ":" + uri.getPort();

    // Set the statistics member. Use mStatistics instead of the parent class's variable.
    mStatistics = statistics;

    // Load TachyonConf if any and merge to the one in TachyonFS
    TachyonConf siteConf = ConfUtils.loadFromHadoopConfiguration(conf);
    if (siteConf != null) {
      mTachyonConf.merge(siteConf);
    }
    mTachyonConf.set(Constants.MASTER_HOSTNAME, uri.getHost());
    mTachyonConf.set(Constants.MASTER_RPC_PORT, Integer.toString(uri.getPort()));
    mTachyonConf.set(Constants.ZOOKEEPER_ENABLED, Boolean.toString(isZookeeperMode()));
    ClientContext.reset(mTachyonConf);

    mTFS = FileSystem.Factory.get();
    mUri = URI.create(mTachyonHeader);
    mUnderFSAddress = getUfsAddress();
    LOG.info("{} {} {}", mTachyonHeader, mUri, mUnderFSAddress);
  }

  /**
   * Determines if zookeeper should be used for the {@link org.apache.hadoop.fs.FileSystem}. This
   * method should only be used for
   * {@link #initialize(java.net.URI, org.apache.hadoop.conf.Configuration)}.
   *
   * @return true if zookeeper should be used
   */
  protected abstract boolean isZookeeperMode();

  @Override
  public FileStatus[] listStatus(Path path) throws IOException {
    TachyonURI tPath = new TachyonURI(Utils.getPathWithoutScheme(path));
    Path hdfsPath = Utils.getHDFSPath(tPath, mUnderFSAddress);
    LOG.info("listStatus({}): HDFS Path: {}", path, hdfsPath);

    if (mStatistics != null) {
      mStatistics.incrementReadOps(1);
    }

    List<URIStatus> statuses;
    try {
      statuses = mTFS.listStatus(tPath);
    } catch (TachyonException e) {
      throw new IOException(e);
    }

    FileStatus[] ret = new FileStatus[statuses.size()];
    for (int k = 0; k < statuses.size(); k ++) {
      URIStatus status = statuses.get(k);
      // TODO(hy): Replicate 3 with the number of disk replications.
      ret[k] = new FileStatus(status.getLength(), status.isFolder(), 3, status.getBlockSizeBytes(),
          status.getCreationTimeMs(), status.getCreationTimeMs(), null, null, null,
          new Path(mTachyonHeader + status.getPath()));
    }
    return ret;
  }

  /**
   * Attempts to create a folder with the specified path. Parent directories will be created.
   *
   * @param cPath path to create
   * @param permission permissions to grant the created folder
   * @return true if the indicated folder is created successfully or already exists
   * @throws IOException if the folder cannot be created
   */
  @Override
  public boolean mkdirs(Path cPath, FsPermission permission) throws IOException {
    LOG.info("mkdirs({}, {})", cPath, permission);
    if (mStatistics != null) {
      mStatistics.incrementWriteOps(1);
    }
    TachyonURI path = new TachyonURI(Utils.getPathWithoutScheme(cPath));
    CreateDirectoryOptions options =
        CreateDirectoryOptions.defaults().setRecursive(true).setAllowExists(true);
    try {
      mTFS.createDirectory(path, options);
      return true;
    } catch (TachyonException e) {
      throw new IOException(e);
    }
  }

  /**
   * Attempts to open the specified file for reading.
   *
   * @param cPath the file name to open
   * @param bufferSize the size in bytes of the buffer to be used
   * @return an {@link FSDataInputStream} at the indicated path of a file
   * @throws IOException if the file cannot be opened (e.g., the path is a folder)
   */
  @Override
  public FSDataInputStream open(Path cPath, int bufferSize) throws IOException {
    LOG.info("open({}, {})", cPath, bufferSize);
    if (mStatistics != null) {
      mStatistics.incrementReadOps(1);
    }

    TachyonURI path = new TachyonURI(Utils.getPathWithoutScheme(cPath));
    return new FSDataInputStream(new HdfsFileInputStream(path, Utils.getHDFSPath(path,
        mUnderFSAddress), getConf(), bufferSize, mStatistics));
  }

  @Override
  public boolean rename(Path src, Path dst) throws IOException {
    LOG.info("rename({}, {})", src, dst);
    if (mStatistics != null) {
      mStatistics.incrementWriteOps(1);
    }

    TachyonURI srcPath = new TachyonURI(Utils.getPathWithoutScheme(src));
    TachyonURI dstPath = new TachyonURI(Utils.getPathWithoutScheme(dst));
    ensureExists(srcPath);
    URIStatus dstStatus;
    try {
      dstStatus = mTFS.getStatus(dstPath);
    } catch (IOException e) {
      dstStatus = null;
    } catch (TachyonException e) {
      dstStatus = null;
    }
    // If the destination is an existing folder, try to move the src into the folder
    if (dstStatus != null && dstStatus.isFolder()) {
      dstPath = dstPath.join(srcPath.getName());
    }
    try {
      mTFS.rename(srcPath, dstPath);
      return true;
    } catch (IOException e) {
      LOG.error("Failed to rename {} to {}", src, dst, e);
      return false;
    } catch (TachyonException e) {
      LOG.error("Failed to rename {} to {}", src, dst, e);
      return false;
    }
  }

  @Override
  public void setWorkingDirectory(Path path) {
    LOG.info("setWorkingDirectory({})", path);
    if (path.isAbsolute()) {
      mWorkingDir = path;
    } else {
      mWorkingDir = new Path(mWorkingDir, path);
    }
  }

  /**
   * Convenience method which ensures the given path exists, wrapping any {@link TachyonException}
   * in {@link IOException}.
   *
   * @param path the path to look up
   * @throws IOException if a Tachyon exception occurs
   */
  private void ensureExists(TachyonURI path) throws IOException {
    try {
      mTFS.getStatus(path);
    } catch (TachyonException te) {
      throw new IOException(te);
    }
  }

  private List<FileBlockInfo> getFileBlocks(TachyonURI path) throws IOException {
    FileSystemMasterClient master = FileSystemContext.INSTANCE.acquireMasterClient();
    try {
      return master.getFileBlockInfoList(path);
    } catch (TachyonException e) {
      throw new IOException(e);
    } finally {
      FileSystemContext.INSTANCE.releaseMasterClient(master);
    }
  }

  private String getUfsAddress() throws IOException {
    FileSystemMasterClient master = FileSystemContext.INSTANCE.acquireMasterClient();
    try {
      return master.getUfsAddress();
    } catch (ConnectionFailedException e) {
      throw new IOException(e);
    } finally {
      FileSystemContext.INSTANCE.releaseMasterClient(master);
    }
  }
}<|MERGE_RESOLUTION|>--- conflicted
+++ resolved
@@ -46,12 +46,7 @@
 import tachyon.client.file.options.CreateDirectoryOptions;
 import tachyon.client.file.options.CreateFileOptions;
 import tachyon.client.file.options.DeleteOptions;
-<<<<<<< HEAD
-import tachyon.client.file.options.MkdirOptions;
-import tachyon.client.file.options.OutStreamOptions;
 import tachyon.client.file.options.SetAclOptions;
-=======
->>>>>>> 292a0fab
 import tachyon.conf.TachyonConf;
 import tachyon.exception.ConnectionFailedException;
 import tachyon.exception.ExceptionMessage;
@@ -327,7 +322,6 @@
   }
 
   /**
-<<<<<<< HEAD
    * Changes owner or group of a path (i.e. a file or a directory). If username is null, the
    * original username remains unchanged. Same as groupname. If username and groupname are non-null,
    * both of them will be changed.
@@ -386,14 +380,9 @@
   }
 
   /**
-   * Gets the URI schema that maps to the {@link FileSystem}. This was introduced in Hadoop 2.x as
-   * a means to make loading new {@link FileSystem}s simpler. This doesn't exist in Hadoop 1.x, so
-   * cannot put {@literal @Override}.
-=======
    * Gets the URI schema that maps to the {@link org.apache.hadoop.fs.FileSystem}. This was
    * introduced in Hadoop 2.x as a means to make loading new {@link org.apache.hadoop.fs.FileSystem}
    * s simpler. This doesn't exist in Hadoop 1.x, so cannot put {@literal @Override}.
->>>>>>> 292a0fab
    *
    * @return schema hadoop should map to
    *
